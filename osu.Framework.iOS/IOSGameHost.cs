--- conflicted
+++ resolved
@@ -23,11 +23,8 @@
 {
     public class IOSGameHost : SDLGameHost
     {
-<<<<<<< HEAD
         private IOSWindow iosWindow => (IOSWindow)Window;
-=======
         private IOSFilePresenter presenter = null!;
->>>>>>> 3642268c
 
         public IOSGameHost()
             : base(string.Empty)
