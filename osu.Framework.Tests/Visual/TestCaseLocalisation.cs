﻿// Copyright (c) 2007-2018 ppy Pty Ltd <contact@ppy.sh>.
// Licensed under the MIT Licence - https://raw.githubusercontent.com/ppy/osu-framework/master/LICENCE

using System;
using System.Globalization;
using System.IO;
<<<<<<< HEAD
using NUnit.Framework;
using osu.Framework.Allocation;
=======
using System.Threading.Tasks;
>>>>>>> b47015f7
using osu.Framework.Configuration;
using osu.Framework.Graphics;
using osu.Framework.Graphics.Containers;
using osu.Framework.Graphics.Sprites;
using osu.Framework.IO.Stores;
using osu.Framework.Localisation;
using osu.Framework.Testing;
using OpenTK.Graphics;
using System.Collections.Generic;

namespace osu.Framework.Tests.Visual
{
    public class TestCaseLocalisation : TestCase
    {
        public override IReadOnlyList<Type> RequiredTypes => new[]
        {
            typeof(LocalisationEngine),
            typeof(LocalisableString),
        };

        private readonly FrameworkConfigManager config = new FakeFrameworkConfigManager();
        private readonly LocalisationEngine engine;
        private SpriteText sprite;

        public TestCaseLocalisation()
        {
            engine = new LocalisationEngine(config);
            engine.AddLanguage("en", new FakeStorage(config));
            engine.AddLanguage("zh-CHS", new FakeStorage(config));
            engine.AddLanguage("ja", new FakeStorage(config));
        }

        [SetUp]
        public new void SetupTest()
        {
            Clear();
            Add(new FillFlowContainer<SpriteText>
            {
                Anchor = Anchor.Centre,
                Origin = Anchor.Centre,
                Direction = FillDirection.Vertical,
                Padding = new MarginPadding(10),
                AutoSizeAxes = Axes.Both,
                Child = sprite = new CustomEngineSpriteText(engine)
                {
                    Text = string.Empty,
                    TextSize = 48,
                    Colour = Color4.White
                },
            });
        }

        [Test]
        public void TestNeverLocalised()
        {
            const string never_localised_text = "this is and will not be localised.";
            AddStep("set never localised", () => sprite.Text = never_localised_text);
            AddAssert("text correct", () => sprite.Text == never_localised_text);

            AddStep("change existing", () =>
            {
                sprite.LocalisableText.Type.Value = LocalisationType.Localised;
                sprite.LocalisableText.Text.Value = "localised now?";
            });
            AddAssert("text didn't change", () => sprite.Text == never_localised_text);

            const string test2 = "different text";
            AddStep("manual text setter", () => sprite.Text = test2);
            AddAssert("text changed", () => sprite.Text == test2);
        }

        [Test]
        public void TestUnlocalised()
        {
            const string unlocalised_text = "not localised (for now)";
            AddStep("make not localised", () => sprite.LocalisableText = unlocalised_text);
            AddAssert("text correct", () => sprite.Text == unlocalised_text);

            // this should never be done (recreate the LocalisableString when changing 2+ properties)
            // this just makes sure nothing crashes even if you do
            var formattedDate = DateTime.Now;
            AddStep("change existing", () =>
            {
                sprite.LocalisableText.Type.Value = LocalisationType.Localised | LocalisationType.Formatted;
                sprite.LocalisableText.Text.Value = "new {0} {1}";
                sprite.LocalisableText.Args.Value = new object[] { "string value! Time:", formattedDate };
            });
            AddAssert("text changed", () => sprite.Text == $"new string value! Time: {formattedDate}");
        }

        [Test]
        public void TestLocalised()
        {
            AddStep("make localised", () =>
            {
                sprite.LocalisableText = new LocalisableString("localised");
            });
            changeLanguage("english", "en");
            AddAssert("text localised", () => sprite.Text == "localised in English");
        }

        [Test]
        [SetCulture("ja")]
        public void TestFormatted()
        {
            var formattedDate = DateTime.Now;
            AddStep("make formatted", () =>
            {
                sprite.LocalisableText = new LocalisableString("{0}", LocalisationType.Formatted, formattedDate);
            });
            changeLanguage("japanese", "ja");
            AddAssert("text formatted correctly", () => sprite.Text == formattedDate.ToString(CultureInfo.CurrentCulture));

            const string formattable_string = "{0}";
            AddStep("fail formatting on purpose", () =>
            {
                // no args for formatting, this will throw internally but should not crash / fail the test
                sprite.LocalisableText = new LocalisableString(formattable_string, LocalisationType.Formatted);
            });
            AddAssert("text reverted", () => sprite.Text == formattable_string);
        }

        [Test]
        public void TestFormattedLocalised()
        {
            AddStep("Make localised & formatted", () =>
            {
                sprite.LocalisableText = new LocalisableString("localisedformat", LocalisationType.Localised | LocalisationType.Formatted, "formatted");
            });
            changeLanguage("chinese", "zh-CHS");
            AddAssert("text localised & formatted", () => sprite.Text == "formatted in locale zh-CHS");
        }

        [Test]
        public void TestUnicodePreference()
        {
            IBindable<string> bindable;
            const string unicode = "this is the unicode text!";
            const string non_unicode = "this is the non-unicode alternative!";

            AddStep("setup unicode", () =>
            {
                bindable = engine.GetUnicodeBindable(unicode, non_unicode);
                bindable.ValueChanged += newText => sprite.Text = newText;
                sprite.Text = bindable.Value;
            });

            AddStep("show unicode", () => config.Set(FrameworkSetting.ShowUnicode, true));
            AddAssert("check for unicode", () => sprite.Text == unicode);
            AddStep("show non-unicode", () => config.Set(FrameworkSetting.ShowUnicode, false));
            AddAssert("check for non-unicode", () => sprite.Text == non_unicode);
        }

        private void changeLanguage(string language, string locale)
        {
            AddStep($"language: {language}", () => config.Set(FrameworkSetting.Locale, locale));
        }

        private class CustomEngineSpriteText : SpriteText
        {
            [Cached(Type = typeof(ILocalisationEngine))]
            private readonly LocalisationEngine engine;

            public CustomEngineSpriteText(LocalisationEngine engine)
            {
                this.engine = engine;
            }
        }

        private class FakeFrameworkConfigManager : FrameworkConfigManager
        {
            protected override string Filename => null;

            public FakeFrameworkConfigManager() : base(null) { }

            protected override void InitialiseDefaults()
            {
                Set(FrameworkSetting.Locale, "");
                Set(FrameworkSetting.ShowUnicode, true);
            }
        }

        private class FakeStorage : IResourceStore<string>
        {
<<<<<<< HEAD
            private readonly FrameworkConfigManager config;

            public FakeStorage(FrameworkConfigManager config)
            {
                this.config = config;
            }
=======
            public string Get(string name) => $"{name} in {CultureInfo.CurrentCulture.EnglishName}";

            public async Task<string> GetAsync(string name) => await Task.Run(() => Get(name));

            public Stream GetStream(string name) => throw new NotSupportedException();
>>>>>>> b47015f7

            public string Get(string name)
            {
                string locale = config.Get<string>(FrameworkSetting.Locale);

                switch (name)
                {
                    case "localised":
                        return $"{name} in {new CultureInfo(locale).EnglishName}";
                    case "localisedformat":
                        return $"{{0}} in locale {locale}";
                    case "no Unicode":
                        return "non-Unicode localised!";
                    case "yes Unicode":
                        return "Unicode localised!";
                    default:
                        return name;
                }
            }

            public Stream GetStream(string name) => throw new NotSupportedException();

            public void Dispose()
            {
            }
        }
    }
}<|MERGE_RESOLUTION|>--- conflicted
+++ resolved
@@ -4,12 +4,9 @@
 using System;
 using System.Globalization;
 using System.IO;
-<<<<<<< HEAD
 using NUnit.Framework;
+using System.Threading.Tasks;
 using osu.Framework.Allocation;
-=======
-using System.Threading.Tasks;
->>>>>>> b47015f7
 using osu.Framework.Configuration;
 using osu.Framework.Graphics;
 using osu.Framework.Graphics.Containers;
@@ -194,20 +191,14 @@
 
         private class FakeStorage : IResourceStore<string>
         {
-<<<<<<< HEAD
             private readonly FrameworkConfigManager config;
 
             public FakeStorage(FrameworkConfigManager config)
             {
                 this.config = config;
             }
-=======
-            public string Get(string name) => $"{name} in {CultureInfo.CurrentCulture.EnglishName}";
 
             public async Task<string> GetAsync(string name) => await Task.Run(() => Get(name));
-
-            public Stream GetStream(string name) => throw new NotSupportedException();
->>>>>>> b47015f7
 
             public string Get(string name)
             {
