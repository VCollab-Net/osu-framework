--- conflicted
+++ resolved
@@ -1,12 +1,9 @@
 // Copyright (c) ppy Pty Ltd <contact@ppy.sh>. Licensed under the MIT Licence.
 // See the LICENCE file in the repository root for full licence text.
 
-<<<<<<< HEAD
 using osu.Framework.Graphics.Textures;
-=======
 using System;
 using osu.Framework.Graphics.OpenGL.Vertices;
->>>>>>> a28489cf
 
 namespace osu.Framework.Graphics.Rendering
 {
@@ -15,7 +12,6 @@
     /// </summary>
     public interface IRenderer
     {
-<<<<<<< HEAD
         /// <summary>
         /// Creates a new <see cref="IFrameBuffer"/>.
         /// </summary>
@@ -23,7 +19,7 @@
         /// <param name="filteringMode">The texture filtering mode.</param>
         /// <returns>The <see cref="IFrameBuffer"/>.</returns>
         IFrameBuffer CreateFrameBuffer(RenderBufferFormat[]? renderBufferFormats = null, TextureFilteringMode filteringMode = TextureFilteringMode.Linear);
-=======
+
         public const int VERTICES_PER_QUAD = 4;
 
         public const int VERTICES_PER_TRIANGLE = 4;
@@ -42,6 +38,5 @@
         /// <param name="size">Number of quads.</param>
         /// <param name="maxBuffers">Maximum number of vertex buffers.</param>
         IVertexBatch<TVertex> CreateQuadBatch<TVertex>(int size, int maxBuffers) where TVertex : unmanaged, IEquatable<TVertex>, IVertex;
->>>>>>> a28489cf
     }
 }