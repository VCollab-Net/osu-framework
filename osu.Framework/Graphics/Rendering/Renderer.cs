// Copyright (c) ppy Pty Ltd <contact@ppy.sh>. Licensed under the MIT Licence.
// See the LICENCE file in the repository root for full licence text.

using System;
using System.Collections.Concurrent;
using System.Collections.Generic;
using System.Diagnostics;
using System.Linq;
using System.Reflection;
using System.Runtime.InteropServices;
using osu.Framework.Development;
using osu.Framework.Extensions.TypeExtensions;
using osu.Framework.Graphics.Primitives;
using osu.Framework.Graphics.Rendering.Vertices;
using osu.Framework.Graphics.Shaders;
using osu.Framework.Graphics.Shaders.Types;
using osu.Framework.Graphics.Textures;
using osu.Framework.Lists;
using osu.Framework.Platform;
using osu.Framework.Statistics;
using osu.Framework.Threading;
using osu.Framework.Timing;
using osuTK;
using osuTK.Graphics;
<<<<<<< HEAD
=======
using SixLabors.ImageSharp;
using SixLabors.ImageSharp.PixelFormats;
using RectangleF = osu.Framework.Graphics.Primitives.RectangleF;
>>>>>>> 85091bea

namespace osu.Framework.Graphics.Rendering
{
    /// <summary>
    /// Represents a base <see cref="IRenderer"/> implementation for working renderers.
    /// </summary>
    public abstract class Renderer : IRenderer
    {
        /// <summary>
        /// The interval (in frames) before checking whether VBOs should be freed.
        /// VBOs may remain unused for at most double this length before they are recycled.
        /// </summary>
        private const int vbo_free_check_interval = 300;

        protected internal abstract bool VerticalSync { get; set; }
        protected internal abstract bool AllowTearing { get; set; }

        public int MaxTextureSize { get; protected set; } = 4096; // default value is to allow roughly normal flow in cases we don't have graphics context, like headless CI.

        public int MaxTexturesUploadedPerFrame { get; set; } = 32;
        public int MaxPixelsUploadedPerFrame { get; set; } = 1024 * 1024 * 2;

        public abstract bool IsDepthRangeZeroToOne { get; }
        public abstract bool IsUvOriginTopLeft { get; }
        public abstract bool IsClipSpaceYInverted { get; }

        /// <summary>
        /// The current reset index.
        /// </summary>
        public ulong ResetId { get; private set; }

        public ref readonly MaskingInfo CurrentMaskingInfo => ref currentMaskingInfo;

        public RectangleI Viewport { get; private set; }
        public RectangleI Scissor { get; private set; }
        public Vector2I ScissorOffset { get; private set; }
        public Matrix4 ProjectionMatrix { get; private set; }
        public DepthInfo CurrentDepthInfo { get; private set; }
        public StencilInfo CurrentStencilInfo { get; private set; }
        public WrapMode CurrentWrapModeS { get; private set; }
        public WrapMode CurrentWrapModeT { get; private set; }
        public bool IsMaskingActive => maskingStack.Count > 1;
        public float BackbufferDrawDepth { get; private set; }
        public bool UsingBackbuffer => frameBufferStack.Count == 0;
        public Texture WhitePixel => whitePixel.Value;

        public bool IsInitialised { get; private set; }

        protected ClearInfo CurrentClearInfo { get; private set; }
        public BlendingParameters CurrentBlendingParameters { get; private set; }
        protected BlendingMask CurrentBlendingMask { get; private set; }

        /// <summary>
        /// Whether scissor is currently enabled.
        /// </summary>
        protected bool ScissorState { get; private set; }

        /// <summary>
        /// The current framebuffer, or null if the backbuffer is used.
        /// </summary>
        protected IFrameBuffer? FrameBuffer { get; private set; }

        /// <summary>
        /// The current shader, or null if no shader is currently bound.
        /// </summary>
        protected IShader? Shader { get; private set; }

        private readonly GlobalStatistic<int> statExpensiveOperationsQueued;
        private readonly GlobalStatistic<int> statTextureUploadsQueued;
        private readonly GlobalStatistic<int> statTextureUploadsDequeued;
        private readonly GlobalStatistic<int> statTextureUploadsPerformed;

        private readonly ConcurrentQueue<ScheduledDelegate> expensiveOperationQueue = new ConcurrentQueue<ScheduledDelegate>();
        private readonly ConcurrentQueue<INativeTexture> textureUploadQueue = new ConcurrentQueue<INativeTexture>();
        private readonly RendererDisposalQueue disposalQueue = new RendererDisposalQueue();

        private readonly Scheduler resetScheduler = new Scheduler(() => ThreadSafety.IsDrawThread, new StopwatchClock(true)); // force no thread set until we are actually on the draw thread.

        private readonly Stack<IVertexBatch<TexturedVertex2D>> quadBatches = new Stack<IVertexBatch<TexturedVertex2D>>();
        private readonly List<IVertexBuffer> vertexBuffersInUse = new List<IVertexBuffer>();
        private readonly List<IVertexBatch> batchResetList = new List<IVertexBatch>();
        private readonly Stack<RectangleI> viewportStack = new Stack<RectangleI>();
        private readonly Stack<Matrix4> projectionMatrixStack = new Stack<Matrix4>();
        private readonly Stack<MaskingInfo> maskingStack = new Stack<MaskingInfo>();
        private readonly Stack<RectangleI> scissorRectStack = new Stack<RectangleI>();
        private readonly Stack<DepthInfo> depthStack = new Stack<DepthInfo>();
        private readonly Stack<StencilInfo> stencilStack = new Stack<StencilInfo>();
        private readonly Stack<Vector2I> scissorOffsetStack = new Stack<Vector2I>();
        private readonly Stack<IFrameBuffer?> frameBufferStack = new Stack<IFrameBuffer?>();
        private readonly Stack<IShader> shaderStack = new Stack<IShader>();
        private readonly Stack<bool> scissorStateStack = new Stack<bool>();

        private readonly INativeTexture?[] lastBoundTexture = new INativeTexture?[16];
        private readonly bool[] lastBoundTextureIsAtlas = new bool[16];

        // in case no other textures are used in the project, create a new atlas as a fallback source for the white pixel area (used to draw boxes etc.)
        private readonly Lazy<TextureWhitePixel> whitePixel;
        private readonly LockedWeakList<Texture> allTextures = new LockedWeakList<Texture>();

        private IUniformBuffer<GlobalUniformData>? globalUniformBuffer;
        private IVertexBatch<TexturedVertex2D>? defaultQuadBatch;
        private IVertexBatch? currentActiveBatch;
        private MaskingInfo currentMaskingInfo;
        private int lastActiveTextureUnit;

        private static readonly GlobalStatistic<int>[] flush_source_statistics;

        static Renderer()
        {
            var sources = Enum.GetValues<FlushBatchSource>();

            flush_source_statistics = new GlobalStatistic<int>[sources.Length];
            foreach (FlushBatchSource source in sources)
                flush_source_statistics[(int)source] = GlobalStatistics.Get<int>(nameof(FlushBatchSource), source.ToString());
        }

        protected Renderer()
        {
            statTextureUploadsPerformed = GlobalStatistics.Get<int>(GetType().Name, "Texture uploads performed");
            statTextureUploadsDequeued = GlobalStatistics.Get<int>(GetType().Name, "Texture uploads dequeued");
            statTextureUploadsQueued = GlobalStatistics.Get<int>(GetType().Name, "Texture upload queue length");
            statExpensiveOperationsQueued = GlobalStatistics.Get<int>(GetType().Name, "Expensive operation queue length");

            whitePixel = new Lazy<TextureWhitePixel>(() =>
                new TextureAtlas(this, TextureAtlas.WHITE_PIXEL_SIZE + TextureAtlas.PADDING, TextureAtlas.WHITE_PIXEL_SIZE + TextureAtlas.PADDING, true).WhitePixel);
        }

        void IRenderer.Initialise(IGraphicsSurface graphicsSurface)
        {
            switch (graphicsSurface.Type)
            {
                case GraphicsSurfaceType.OpenGL:
                    Trace.Assert(graphicsSurface is IOpenGLGraphicsSurface, $"Window must implement {nameof(IOpenGLGraphicsSurface)}.");
                    break;

                case GraphicsSurfaceType.Metal:
                    Trace.Assert(graphicsSurface is IMetalGraphicsSurface, $"Window graphics API must implement {nameof(IMetalGraphicsSurface)}.");
                    break;
            }

            Initialise(graphicsSurface);

            defaultQuadBatch = CreateQuadBatch<TexturedVertex2D>(100, 1000);
            resetScheduler.AddDelayed(disposalQueue.CheckPendingDisposals, 0, true);

            IsInitialised = true;
        }

        /// <summary>
        /// Resets any states to prepare for drawing a new frame.
        /// </summary>
        /// <param name="windowSize">The full window size.</param>
        protected internal virtual void BeginFrame(Vector2 windowSize)
        {
            foreach (var source in flush_source_statistics)
                source.Value = 0;

            globalUniformBuffer ??= ((IRenderer)this).CreateUniformBuffer<GlobalUniformData>();
            globalUniformBuffer.Data = globalUniformBuffer.Data with
            {
                IsDepthRangeZeroToOne = IsDepthRangeZeroToOne,
                IsClipSpaceYInverted = IsClipSpaceYInverted,
                IsUvOriginTopLeft = IsUvOriginTopLeft
            };

            Debug.Assert(defaultQuadBatch != null);

            ResetId++;

            resetScheduler.Update();

            statExpensiveOperationsQueued.Value = expensiveOperationQueue.Count;

            while (expensiveOperationQueue.TryDequeue(out ScheduledDelegate? operation))
            {
                if (operation.State == ScheduledDelegate.RunState.Waiting)
                {
                    operation.RunTask();
                    break;
                }
            }

            currentActiveBatch = null;
            CurrentBlendingParameters = new BlendingParameters();
            currentMaskingInfo = default;

            foreach (var b in batchResetList)
                b.ResetCounters();
            batchResetList.Clear();

            Shader?.Unbind();
            Shader = null;

            viewportStack.Clear();
            projectionMatrixStack.Clear();
            maskingStack.Clear();
            scissorRectStack.Clear();
            frameBufferStack.Clear();
            depthStack.Clear();
            stencilStack.Clear();
            scissorStateStack.Clear();
            scissorOffsetStack.Clear();
            shaderStack.Clear();

            quadBatches.Clear();
            quadBatches.Push(defaultQuadBatch);

            setFrameBuffer(null, true);

            Scissor = RectangleI.Empty;
            ScissorOffset = Vector2I.Zero;
            Viewport = RectangleI.Empty;
            ProjectionMatrix = Matrix4.Identity;

            PushScissorState(true);
            PushViewport(new RectangleI(0, 0, (int)windowSize.X, (int)windowSize.Y));
            PushScissor(new RectangleI(0, 0, (int)windowSize.X, (int)windowSize.Y));
            PushScissorOffset(Vector2I.Zero);
            PushMaskingInfo(new MaskingInfo
            {
                ScreenSpaceAABB = new RectangleI(0, 0, (int)windowSize.X, (int)windowSize.Y),
                MaskingRect = new RectangleF(0, 0, windowSize.X, windowSize.Y),
                ToMaskingSpace = Matrix3.Identity,
                BlendRange = 1,
                AlphaExponent = 1,
                CornerExponent = 2.5f,
            }, true);

            PushDepthInfo(DepthInfo.Default);
            PushStencilInfo(StencilInfo.Default);

            Clear(new ClearInfo(Color4.Black));

            freeUnusedVertexBuffers();

            statTextureUploadsQueued.Value = textureUploadQueue.Count;
            statTextureUploadsDequeued.Value = 0;
            statTextureUploadsPerformed.Value = 0;

            // increase the number of items processed with the queue length to ensure it doesn't get out of hand.
            int targetUploads = Math.Clamp(textureUploadQueue.Count / 2, 1, MaxTexturesUploadedPerFrame);
            int uploads = 0;
            int uploadedPixels = 0;

            // continue attempting to upload textures until enough uploads have been performed.
            while (textureUploadQueue.TryDequeue(out INativeTexture? texture))
            {
                statTextureUploadsDequeued.Value++;

                if (!texture.Upload())
                    continue;

                statTextureUploadsPerformed.Value++;

                if (++uploads >= targetUploads)
                    break;

                if ((uploadedPixels += texture.Width * texture.Height) > MaxPixelsUploadedPerFrame)
                    break;
            }

            lastBoundTexture.AsSpan().Clear();
            lastBoundTextureIsAtlas.AsSpan().Clear();
        }

        /// <summary>
        /// Performs any last actions before a frame ends.
        /// </summary>
        protected internal virtual void FinishFrame()
        {
            FlushCurrentBatch(FlushBatchSource.FinishFrame);
        }

        public void ScheduleExpensiveOperation(ScheduledDelegate operation)
        {
            if (IsInitialised)
                expensiveOperationQueue.Enqueue(operation);
        }

        public void ScheduleDisposal<T>(Action<T> disposalAction, T target)
        {
            if (IsInitialised)
                disposalQueue.ScheduleDisposal(disposalAction, target);
            else
                disposalAction.Invoke(target);
        }

        /// <summary>
        /// Returns an image containing the current content of the backbuffer, i.e. takes a screenshot.
        /// </summary>
        protected internal abstract Image<Rgba32> TakeScreenshot();

        /// <summary>
        /// Sets the current draw depth.
        /// The draw depth is written to every vertex added to <see cref="IVertexBuffer"/>s.
        /// </summary>
        /// <param name="drawDepth">The draw depth.</param>
        internal void SetDrawDepth(float drawDepth) => BackbufferDrawDepth = drawDepth;

        /// <summary>
        /// Performs a once-off initialisation of this <see cref="Renderer"/>.
        /// </summary>
        protected abstract void Initialise(IGraphicsSurface graphicsSurface);

        /// <summary>
        /// Swaps the back buffer with the front buffer to display the new frame.
        /// </summary>
        protected internal abstract void SwapBuffers();

        /// <summary>
        /// Waits until all renderer commands have been fully executed GPU-side, as signaled by the graphics backend.
        /// </summary>
        /// <remarks>
        /// This is equivalent to a <c>glFinish</c> call.
        /// </remarks>
        protected internal abstract void WaitUntilIdle();

        protected internal abstract void WaitUntilNextFrameReady();

        /// <summary>
        /// Invoked when the rendering thread is active and commands will be enqueued.
        /// This is mainly required for OpenGL renderers to mark context as current before performing GL calls.
        /// </summary>
        protected internal abstract void MakeCurrent();

        /// <summary>
        /// Invoked when the rendering thread is suspended and no more commands will be enqueued.
        /// This is mainly required for OpenGL renderers to mark context as current before performing GL calls.
        /// </summary>
        protected internal abstract void ClearCurrent();

        #region Clear

        public void Clear(ClearInfo clearInfo)
        {
            PushDepthInfo(new DepthInfo(writeDepth: true));
            PushScissorState(false);

            ClearImplementation(clearInfo);

            CurrentClearInfo = clearInfo;

            PopScissorState();
            PopDepthInfo();
        }

        /// <summary>
        /// Informs the graphics device to clear the color and depth targets of the currently bound framebuffer.
        /// </summary>
        /// <param name="clearInfo">The clear parameters.</param>
        protected abstract void ClearImplementation(ClearInfo clearInfo);

        #endregion

        #region Blending

        public void SetBlend(BlendingParameters blendingParameters)
        {
            if (CurrentBlendingParameters == blendingParameters)
                return;

            FlushCurrentBatch(FlushBatchSource.SetBlend);
            SetBlendImplementation(blendingParameters);

            CurrentBlendingParameters = blendingParameters;
        }

        public void SetBlendMask(BlendingMask blendingMask)
        {
            if (CurrentBlendingMask == blendingMask)
                return;

            FlushCurrentBatch(FlushBatchSource.SetBlendMask);
            SetBlendMaskImplementation(blendingMask);

            CurrentBlendingMask = blendingMask;
        }

        /// <summary>
        /// Updates the graphics device with the new blending parameters.
        /// </summary>
        /// <param name="blendingParameters">The blending parameters.</param>
        protected abstract void SetBlendImplementation(BlendingParameters blendingParameters);

        /// <summary>
        /// Updates the graphics device with the new blending mask.
        /// </summary>
        /// <param name="blendingMask">The blending mask.</param>
        protected abstract void SetBlendMaskImplementation(BlendingMask blendingMask);

        #endregion

        #region Viewport

        public void PushViewport(RectangleI viewport)
        {
            var actualRect = viewport;

            if (actualRect.Width < 0)
            {
                actualRect.X += viewport.Width;
                actualRect.Width = -viewport.Width;
            }

            if (actualRect.Height < 0)
            {
                actualRect.Y += viewport.Height;
                actualRect.Height = -viewport.Height;
            }

            this.PushOrtho(viewport);

            viewportStack.Push(actualRect);
            setViewport(viewport);
        }

        public void PopViewport()
        {
            Trace.Assert(viewportStack.Count > 1);

            PopProjectionMatrix();

            viewportStack.Pop();
            setViewport(viewportStack.Peek());
        }

        private void setViewport(RectangleI viewport)
        {
            if (Viewport == viewport)
                return;

            SetViewportImplementation(viewport);
            Viewport = viewport;
        }

        /// <summary>
        /// Updates the graphics device with a new viewport rectangle.
        /// </summary>
        /// <param name="viewport">The viewport to use.</param>
        protected abstract void SetViewportImplementation(RectangleI viewport);

        #endregion

        #region Scissor

        public void PushScissor(RectangleI scissor)
        {
            scissorRectStack.Push(scissor);
            setScissor(scissor);
        }

        public void PushScissorState(bool enabled)
        {
            scissorStateStack.Push(enabled);
            setScissorState(enabled);
        }

        public void PushScissorOffset(Vector2I offset)
        {
            scissorOffsetStack.Push(offset);
            setScissorOffset(offset);
        }

        public void PopScissor()
        {
            Trace.Assert(scissorRectStack.Count > 1);

            scissorRectStack.Pop();
            setScissor(scissorRectStack.Peek());
        }

        public void PopScissorState()
        {
            Trace.Assert(scissorStateStack.Count > 1);

            scissorStateStack.Pop();
            setScissorState(scissorStateStack.Peek());
        }

        public void PopScissorOffset()
        {
            Trace.Assert(scissorOffsetStack.Count > 1);

            scissorOffsetStack.Pop();
            setScissorOffset(scissorOffsetStack.Peek());
        }

        private void setScissor(RectangleI scissor)
        {
            if (scissor.Width < 0)
            {
                scissor.X += scissor.Width;
                scissor.Width = -scissor.Width;
            }

            if (scissor.Height < 0)
            {
                scissor.Y += scissor.Height;
                scissor.Height = -scissor.Height;
            }

            if (Scissor == scissor)
                return;

            // when rendering to a framebuffer on a backend which has the UV origin set to bottom-left (OpenGL),
            // vertex positions are flipped vertically in sh_Vertex_Output.h to match that UV origin.
            // for scissoring to continue to work correctly with that, the scissor box has to be inverted too.
            var compensatedScissor = scissor;
            if (!UsingBackbuffer && !IsUvOriginTopLeft)
                compensatedScissor.Y = Viewport.Height - scissor.Bottom;

            FlushCurrentBatch(FlushBatchSource.SetScissor);
            SetScissorImplementation(compensatedScissor);
            // do not expose the implementation detail of flipping the scissor box to Scissor readers.
            Scissor = scissor;
        }

        private void setScissorState(bool enabled)
        {
            if (enabled == ScissorState)
                return;

            FlushCurrentBatch(FlushBatchSource.SetScissor);
            SetScissorStateImplementation(enabled);
            ScissorState = enabled;
        }

        private void setScissorOffset(Vector2I offset)
        {
            if (ScissorOffset == offset)
                return;

            FlushCurrentBatch(FlushBatchSource.SetScissor);
            ScissorOffset = offset;
        }

        /// <summary>
        /// Updates the graphics device with a new scissor rectangle.
        /// </summary>
        /// <param name="scissor">The scissor rectangle to use.</param>
        protected abstract void SetScissorImplementation(RectangleI scissor);

        /// <summary>
        /// Updates the graphics device with the new scissor state.
        /// </summary>
        /// <param name="enabled">Whether scissor should be enabled.</param>
        protected abstract void SetScissorStateImplementation(bool enabled);

        #endregion

        #region Projection Matrix

        public void PushProjectionMatrix(Matrix4 matrix)
        {
            projectionMatrixStack.Push(matrix);
            setProjectionMatrix(matrix);
        }

        public void PopProjectionMatrix()
        {
            Trace.Assert(projectionMatrixStack.Count > 1);

            projectionMatrixStack.Pop();
            setProjectionMatrix(projectionMatrixStack.Peek());
        }

        private void setProjectionMatrix(Matrix4 matrix)
        {
            if (ProjectionMatrix == matrix)
                return;

            FlushCurrentBatch(FlushBatchSource.SetProjection);

            globalUniformBuffer!.Data = globalUniformBuffer.Data with { ProjMatrix = matrix };
            ProjectionMatrix = matrix;
        }

        #endregion

        #region Masking

        public void PushMaskingInfo(in MaskingInfo maskingInfo, bool overwritePreviousScissor = false)
        {
            maskingStack.Push(maskingInfo);
            setMaskingInfo(maskingInfo, true, overwritePreviousScissor);
        }

        public void PopMaskingInfo()
        {
            Trace.Assert(maskingStack.Count > 1);

            maskingStack.Pop();
            setMaskingInfo(maskingStack.Peek(), false, true);
        }

        private void setMaskingInfo(MaskingInfo maskingInfo, bool isPushing, bool overwritePreviousScissor)
        {
            if (CurrentMaskingInfo == maskingInfo)
                return;

            FlushCurrentBatch(FlushBatchSource.SetMasking);

            globalUniformBuffer!.Data = globalUniformBuffer.Data with
            {
                IsMasking = IsMaskingActive,
                MaskingRect = new Vector4(
                    maskingInfo.MaskingRect.Left,
                    maskingInfo.MaskingRect.Top,
                    maskingInfo.MaskingRect.Right,
                    maskingInfo.MaskingRect.Bottom),
                ToMaskingSpace = maskingInfo.ToMaskingSpace,
                CornerRadius = maskingInfo.CornerRadius,
                CornerExponent = maskingInfo.CornerExponent,
                BorderThickness = maskingInfo.BorderThickness / maskingInfo.BlendRange,
                BorderColour = maskingInfo.BorderThickness > 0
                    ? new Matrix4(
                        // TopLeft
                        maskingInfo.BorderColour.TopLeft.SRGB.R,
                        maskingInfo.BorderColour.TopLeft.SRGB.G,
                        maskingInfo.BorderColour.TopLeft.SRGB.B,
                        maskingInfo.BorderColour.TopLeft.SRGB.A,
                        // BottomLeft
                        maskingInfo.BorderColour.BottomLeft.SRGB.R,
                        maskingInfo.BorderColour.BottomLeft.SRGB.G,
                        maskingInfo.BorderColour.BottomLeft.SRGB.B,
                        maskingInfo.BorderColour.BottomLeft.SRGB.A,
                        // TopRight
                        maskingInfo.BorderColour.TopRight.SRGB.R,
                        maskingInfo.BorderColour.TopRight.SRGB.G,
                        maskingInfo.BorderColour.TopRight.SRGB.B,
                        maskingInfo.BorderColour.TopRight.SRGB.A,
                        // BottomRight
                        maskingInfo.BorderColour.BottomRight.SRGB.R,
                        maskingInfo.BorderColour.BottomRight.SRGB.G,
                        maskingInfo.BorderColour.BottomRight.SRGB.B,
                        maskingInfo.BorderColour.BottomRight.SRGB.A)
                    : globalUniformBuffer.Data.BorderColour,
                MaskingBlendRange = maskingInfo.BlendRange,
                AlphaExponent = maskingInfo.AlphaExponent,
                EdgeOffset = maskingInfo.EdgeOffset,
                DiscardInner = maskingInfo.Hollow,
                InnerCornerRadius = maskingInfo.Hollow
                    ? maskingInfo.HollowCornerRadius
                    : globalUniformBuffer.Data.InnerCornerRadius
            };

            if (isPushing)
            {
                // When drawing to a viewport that doesn't match the projection size (e.g. via framebuffers), the resultant image will be scaled
                Vector2 projectionScale = new Vector2(ProjectionMatrix.Row0.X / 2, -ProjectionMatrix.Row1.Y / 2);
                Vector2 viewportScale = Vector2.Multiply(Viewport.Size, projectionScale);

                Vector2 location = (maskingInfo.ScreenSpaceAABB.Location - ScissorOffset) * viewportScale;
                Vector2 size = maskingInfo.ScreenSpaceAABB.Size * viewportScale;

                RectangleI actualRect = new RectangleI(
                    (int)Math.Floor(location.X),
                    (int)Math.Floor(location.Y),
                    (int)Math.Ceiling(size.X),
                    (int)Math.Ceiling(size.Y));

                PushScissor(overwritePreviousScissor ? actualRect : RectangleI.Intersect(scissorRectStack.Peek(), actualRect));
            }
            else
                PopScissor();

            currentMaskingInfo = maskingInfo;
        }

        #endregion

        #region Depth & Stencil

        public void PushDepthInfo(DepthInfo depthInfo)
        {
            depthStack.Push(depthInfo);
            setDepthInfo(depthInfo);
        }

        public void PushStencilInfo(StencilInfo stencilInfo)
        {
            stencilStack.Push(stencilInfo);
            setStencilInfo(stencilInfo);
        }

        public void PopDepthInfo()
        {
            Trace.Assert(depthStack.Count > 1);

            depthStack.Pop();
            setDepthInfo(depthStack.Peek());
        }

        public void PopStencilInfo()
        {
            Trace.Assert(stencilStack.Count > 1);

            stencilStack.Pop();
            setStencilInfo(stencilStack.Peek());
        }

        private void setDepthInfo(DepthInfo depthInfo)
        {
            if (CurrentDepthInfo.Equals(depthInfo))
                return;

            FlushCurrentBatch(FlushBatchSource.SetDepthInfo);
            SetDepthInfoImplementation(depthInfo);

            CurrentDepthInfo = depthInfo;
        }

        private void setStencilInfo(StencilInfo stencilInfo)
        {
            if (CurrentStencilInfo.Equals(stencilInfo))
                return;

            FlushCurrentBatch(FlushBatchSource.SetStencilInfo);
            SetStencilInfoImplementation(stencilInfo);

            CurrentStencilInfo = stencilInfo;
        }

        /// <summary>
        /// Updates the graphics device with new depth parameters.
        /// </summary>
        /// <param name="depthInfo">The depth parameters to use.</param>
        protected abstract void SetDepthInfoImplementation(DepthInfo depthInfo);

        /// <summary>
        /// Updates the graphics device with new stencil parameters.
        /// </summary>
        /// <param name="stencilInfo">The stencil parameters to use.</param>
        protected abstract void SetStencilInfoImplementation(StencilInfo stencilInfo);

        #endregion

        #region Batches

        internal IVertexBatch<TexturedVertex2D> DefaultQuadBatch => quadBatches.Peek();

        internal void PushQuadBatch(IVertexBatch<TexturedVertex2D> quadBatch) => quadBatches.Push(quadBatch);

        internal void PopQuadBatch() => quadBatches.Pop();

        /// <summary>
        /// Notifies that a <see cref="IVertexBuffer"/> has begun being used.
        /// </summary>
        /// <param name="buffer">The <see cref="IVertexBuffer"/> in use.</param>
        internal void RegisterVertexBufferUse(IVertexBuffer buffer) => vertexBuffersInUse.Add(buffer);

        /// <summary>
        /// Sets the last vertex batch used for drawing.
        /// <para>
        /// This is done so that various methods that change renderer state can force-draw the batch
        /// before continuing with the state change.
        /// </para>
        /// </summary>
        /// <param name="batch">The batch.</param>
        internal void SetActiveBatch(IVertexBatch batch)
        {
            if (currentActiveBatch == batch)
                return;

            batchResetList.Add(batch);

            FlushCurrentBatch(FlushBatchSource.SetActiveBatch);

            currentActiveBatch = batch;
        }

        /// <summary>
        /// Flushes the currently active vertex batch.
        /// </summary>
        /// <param name="source">The source performing the flush, for profiling purposes.</param>
<<<<<<< HEAD
        internal void FlushCurrentBatch(FlushBatchSource? source)
=======
        protected internal void FlushCurrentBatch(FlushBatchSource? source)
>>>>>>> 85091bea
        {
            if (currentActiveBatch?.Draw() > 0 && source != null)
                flush_source_statistics[(int)source].Value++;
        }

        private void freeUnusedVertexBuffers()
        {
            if (ResetId % vbo_free_check_interval != 0)
                return;

            foreach (var buf in vertexBuffersInUse)
            {
                if (buf.InUse && ResetId - buf.LastUseResetId > vbo_free_check_interval)
                    buf.Free();
            }

            vertexBuffersInUse.RemoveAll(b => !b.InUse);
        }

        #endregion

        #region Textures

        public bool BindTexture(Texture texture, int unit, WrapMode? wrapModeS, WrapMode? wrapModeT)
        {
            if (!texture.Available)
                throw new ObjectDisposedException(nameof(texture), "Can not bind a disposed texture.");

            if (texture is TextureWhitePixel && lastBoundTextureIsAtlas[unit])
            {
                // We can use the special white space from any atlas texture.
                return true;
            }

            texture.NativeTexture.Upload();

            bool didBind = BindTexture(texture.NativeTexture, unit, wrapModeS ?? texture.WrapModeS, wrapModeT ?? texture.WrapModeT);
            lastBoundTextureIsAtlas[unit] = texture.IsAtlasTexture;

            return didBind;
        }

        /// <summary>
        /// Binds a native texture. Generally used by internal components of renderer implementations.
        /// </summary>
        /// <param name="texture">The native texture to bind.</param>
        /// <param name="unit">The sampling unit in which the texture is to be bound.</param>
        /// <param name="wrapModeS">The texture's horizontal wrap mode.</param>
        /// <param name="wrapModeT">The texture's vertex wrap mode.</param>
        /// <returns>Whether the texture was successfully bound.</returns>
        public bool BindTexture(INativeTexture texture, int unit = 0, WrapMode wrapModeS = WrapMode.None, WrapMode wrapModeT = WrapMode.None)
        {
            if (lastActiveTextureUnit == unit && lastBoundTexture[unit] == texture)
                return true;

            FlushCurrentBatch(FlushBatchSource.BindTexture);

            if (!SetTextureImplementation(texture, unit))
                return false;

            if (wrapModeS != CurrentWrapModeS)
            {
                // Will flush the current batch internally.
                globalUniformBuffer!.Data = globalUniformBuffer.Data with { WrapModeS = (int)wrapModeS };
                CurrentWrapModeS = wrapModeS;
            }

            if (wrapModeT != CurrentWrapModeT)
            {
                // Will flush the current batch internally.
                globalUniformBuffer!.Data = globalUniformBuffer.Data with { WrapModeT = (int)wrapModeT };
                CurrentWrapModeT = wrapModeT;
            }

            lastBoundTexture[unit] = texture;
            lastBoundTextureIsAtlas[unit] = false;
            lastActiveTextureUnit = unit;

            FrameStatistics.Increment(StatisticsCounterType.TextureBinds);
            texture.TotalBindCount++;

            return true;
        }

        /// <summary>
        /// Unbinds any bound texture.
        /// </summary>
        /// <param name="unit">The sampling unit in which the texture is to be unbound.</param>
        public void UnbindTexture(int unit = 0)
        {
            if (lastBoundTexture[unit] == null)
                return;

            FlushCurrentBatch(FlushBatchSource.UnbindTexture);
            SetTextureImplementation(null, unit);

            lastBoundTexture[unit] = null;
            lastBoundTextureIsAtlas[unit] = false;
        }

        /// <summary>
        /// Enqueues a texture to be uploaded in the next frame.
        /// </summary>
        /// <param name="texture">The texture to be uploaded.</param>
        internal void EnqueueTextureUpload(INativeTexture texture)
        {
            if (!IsInitialised || textureUploadQueue.Contains(texture))
                return;

            textureUploadQueue.Enqueue(texture);
        }

        /// <summary>
        /// Informs the graphics device to use the given texture for drawing.
        /// </summary>
        /// <param name="texture">The texture, or null to use default texture.</param>
        /// <param name="unit">The sampling unit in which the texture is to be bound.</param>
        /// <returns>Whether the texture was set successfully.</returns>
        protected abstract bool SetTextureImplementation(INativeTexture? texture, int unit);

        #endregion

        #region Framebuffers

        public void BindFrameBuffer(IFrameBuffer? frameBuffer)
        {
            frameBufferStack.Push(frameBuffer);
            setFrameBuffer(frameBuffer);
        }

        public void UnbindFrameBuffer(IFrameBuffer? frameBuffer)
        {
            if (FrameBuffer != frameBuffer)
                return;

            frameBufferStack.Pop();
            setFrameBuffer(frameBufferStack.TryPeek(out var lastFramebuffer) ? lastFramebuffer : null);
        }

        private void setFrameBuffer(IFrameBuffer? frameBuffer, bool force = false)
        {
            if (frameBuffer == FrameBuffer && !force)
                return;

            FlushCurrentBatch(FlushBatchSource.SetFrameBuffer);

            SetFrameBufferImplementation(frameBuffer);

            globalUniformBuffer!.Data = globalUniformBuffer.Data with { BackbufferDraw = UsingBackbuffer };

            FrameBuffer = frameBuffer;
        }

        /// <summary>
        /// Informs the graphics device to use the given framebuffer for drawing.
        /// </summary>
        /// <param name="frameBuffer">The framebuffer to use, or null to use the backbuffer (i.e. main framebuffer).</param>
        protected abstract void SetFrameBufferImplementation(IFrameBuffer? frameBuffer);

        #endregion

        #region Shaders

        public void BindShader(IShader shader)
        {
            bool alreadyBound = shaderStack.Count > 0 && shaderStack.Peek() == shader;

            shaderStack.Push(shader);

            if (!alreadyBound)
                setShader(shader);
        }

        public void UnbindShader(IShader shader)
        {
            if (shaderStack.Peek() != shader)
                throw new InvalidOperationException("Attempting to unbind shader while isn't the latest bound shader.");

            shaderStack.Pop();
            setShader(shaderStack.TryPeek(out var lastShader) ? lastShader : null);
        }

        private void setShader(IShader? shader)
        {
            ThreadSafety.EnsureDrawThread();

            if (shader == Shader)
                return;

            if (shader != null)
            {
                FrameStatistics.Increment(StatisticsCounterType.ShaderBinds);

                FlushCurrentBatch(FlushBatchSource.SetShader);
                SetShaderImplementation(shader);

                // importantly, when a shader is unbound, it remains bound in the implementation.
                // to save VBO flushing overhead, keep reference of the last shader.
                Shader = shader;
            }
        }

        internal void SetUniform<T>(IUniformWithValue<T> uniform)
            where T : unmanaged, IEquatable<T>
        {
            if (uniform.Owner == Shader)
                FlushCurrentBatch(FlushBatchSource.SetUniform);

            SetUniformImplementation(uniform);
        }

        /// <summary>
        /// Informs the graphics device to use the given shader for drawing.
        /// </summary>
        /// <param name="shader">The shader to use.</param>
        protected abstract void SetShaderImplementation(IShader shader);

        /// <summary>
        /// Informs the graphics device to update the value of the given uniform.
        /// </summary>
        /// <param name="uniform">The uniform to update.</param>
        protected abstract void SetUniformImplementation<T>(IUniformWithValue<T> uniform) where T : unmanaged, IEquatable<T>;

        #endregion

        #region Factory

        public abstract IFrameBuffer CreateFrameBuffer(RenderBufferFormat[]? renderBufferFormats = null, TextureFilteringMode filteringMode = TextureFilteringMode.Linear);

        /// <inheritdoc cref="IRenderer.CreateShaderPart"/>
        protected abstract IShaderPart CreateShaderPart(ShaderManager manager, string name, byte[]? rawData, ShaderPartType partType);

        /// <inheritdoc cref="IRenderer.CreateShader"/>
        protected abstract IShader CreateShader(string name, IShaderPart[] parts, IUniformBuffer<GlobalUniformData> globalUniformBuffer);

        /// <inheritdoc cref="IRenderer.CreateLinearBatch{TVertex}"/>
        protected abstract IVertexBatch<TVertex> CreateLinearBatch<TVertex>(int size, int maxBuffers, PrimitiveTopology topology) where TVertex : unmanaged, IEquatable<TVertex>, IVertex;

        /// <inheritdoc cref="IRenderer.CreateQuadBatch{TVertex}"/>
        protected abstract IVertexBatch<TVertex> CreateQuadBatch<TVertex>(int size, int maxBuffers) where TVertex : unmanaged, IEquatable<TVertex>, IVertex;

        /// <inheritdoc cref="IRenderer.CreateUniformBuffer{TData}"/>
        protected abstract IUniformBuffer<TData> CreateUniformBuffer<TData>() where TData : unmanaged, IEquatable<TData>;

        /// <summary>
        /// Creates a new <see cref="INativeTexture"/>.
        /// </summary>
        /// <param name="width">The width of the texture.</param>
        /// <param name="height">The height of the texture.</param>
        /// <param name="manualMipmaps">Whether manual mipmaps will be uploaded to the texture. If false, the texture will compute mipmaps automatically.</param>
        /// <param name="filteringMode">The filtering mode.</param>
        /// <param name="initialisationColour">The colour to initialise texture levels with (in the case of sub region initial uploads).</param>
        /// <returns>The <see cref="INativeTexture"/>.</returns>
        protected abstract INativeTexture CreateNativeTexture(int width, int height, bool manualMipmaps = false, TextureFilteringMode filteringMode = TextureFilteringMode.Linear,
                                                              Color4 initialisationColour = default);

        /// <summary>
        /// Creates a new <see cref="INativeTexture"/> for video sprites.
        /// </summary>
        /// <param name="width">The width of the texture.</param>
        /// <param name="height">The height of the texture.</param>
        /// <returns>The video <see cref="INativeTexture"/>.</returns>
        protected abstract INativeTexture CreateNativeVideoTexture(int width, int height);

        public Texture CreateTexture(int width, int height, bool manualMipmaps, TextureFilteringMode filteringMode, WrapMode wrapModeS, WrapMode wrapModeT, Color4 initialisationColour)
            => CreateTexture(CreateNativeTexture(width, height, manualMipmaps, filteringMode, initialisationColour), wrapModeS, wrapModeT);

        public Texture CreateVideoTexture(int width, int height) => CreateTexture(CreateNativeVideoTexture(width, height));

        /// <summary>
        /// Creates a new <see cref="Texture"/> based off an <see cref="INativeTexture"/>.
        /// </summary>
        /// <param name="nativeTexture">The <see cref="INativeTexture"/> to create the texture with.</param>
        /// <param name="wrapModeS">The horizontal wrap mode of the texture.</param>
        /// <param name="wrapModeT">The vertical wrap mode of the texture.</param>
        /// <returns>The <see cref="Texture"/>.</returns>
        internal Texture CreateTexture(INativeTexture nativeTexture, WrapMode wrapModeS = WrapMode.None, WrapMode wrapModeT = WrapMode.None)
            => registerTexture(new Texture(nativeTexture, wrapModeS, wrapModeT));

        private Texture registerTexture(Texture texture)
        {
            allTextures.Add(texture);
            TextureCreated?.Invoke(texture);
            return texture;
        }

        #endregion

        #region IRenderer explicit implementation

        bool IRenderer.VerticalSync
        {
            get => VerticalSync;
            set => VerticalSync = value;
        }

        bool IRenderer.AllowTearing
        {
            get => AllowTearing;
            set => AllowTearing = value;
        }

        IVertexBatch<TexturedVertex2D> IRenderer.DefaultQuadBatch => DefaultQuadBatch;
        void IRenderer.BeginFrame(Vector2 windowSize) => BeginFrame(windowSize);
        void IRenderer.FinishFrame() => FinishFrame();
        void IRenderer.FlushCurrentBatch(FlushBatchSource? source) => FlushCurrentBatch(source);
        void IRenderer.SwapBuffers() => SwapBuffers();
        void IRenderer.WaitUntilIdle() => WaitUntilIdle();
        void IRenderer.WaitUntilNextFrameReady() => WaitUntilNextFrameReady();
        void IRenderer.MakeCurrent() => MakeCurrent();
        void IRenderer.ClearCurrent() => ClearCurrent();
        void IRenderer.SetUniform<T>(IUniformWithValue<T> uniform) => SetUniform(uniform);
        void IRenderer.SetDrawDepth(float drawDepth) => SetDrawDepth(drawDepth);
        void IRenderer.PushQuadBatch(IVertexBatch<TexturedVertex2D> quadBatch) => PushQuadBatch(quadBatch);
        void IRenderer.PopQuadBatch() => PopQuadBatch();
        Image<Rgba32> IRenderer.TakeScreenshot() => TakeScreenshot();
        IShaderPart IRenderer.CreateShaderPart(ShaderManager manager, string name, byte[]? rawData, ShaderPartType partType) => CreateShaderPart(manager, name, rawData, partType);
        IShader IRenderer.CreateShader(string name, IShaderPart[] parts) => CreateShader(name, parts, globalUniformBuffer!);

        IVertexBatch<TVertex> IRenderer.CreateLinearBatch<TVertex>(int size, int maxBuffers, PrimitiveTopology topology)
        {
            if (size <= 0)
                throw new ArgumentException("Linear batch size must be > 0.", nameof(size));

            if (size > IRenderer.MAX_VERTICES)
                throw new ArgumentException($"Linear batch may not have more than {IRenderer.MAX_VERTICES} vertices.", nameof(size));

            if (maxBuffers <= 0)
                throw new ArgumentException("Maximum number of buffers must be > 0.", nameof(maxBuffers));

            return CreateLinearBatch<TVertex>(size, maxBuffers, topology);
        }

        IVertexBatch<TVertex> IRenderer.CreateQuadBatch<TVertex>(int size, int maxBuffers)
        {
            if (size <= 0)
                throw new ArgumentException("Quad batch size must be > 0.", nameof(size));

            if (size > IRenderer.MAX_QUADS)
                throw new ArgumentException($"Quad batch may not have more than {IRenderer.MAX_QUADS} quads.", nameof(size));

            if (maxBuffers <= 0)
                throw new ArgumentException("Maximum number of buffers must be > 0.", nameof(maxBuffers));

            return CreateQuadBatch<TVertex>(size, maxBuffers);
        }

        private readonly HashSet<Type> validUboTypes = new HashSet<Type>();

        IUniformBuffer<TData> IRenderer.CreateUniformBuffer<TData>()
        {
            Trace.Assert(ThreadSafety.IsDrawThread);

            if (validUboTypes.Contains(typeof(TData)))
                return CreateUniformBuffer<TData>();

            if (typeof(TData).StructLayoutAttribute?.Pack != 1)
                throw new ArgumentException($"{typeof(TData).ReadableName()} requires a packing size of 1.");

            int offset = 0;

            foreach (var field in typeof(TData).GetFields(BindingFlags.Instance | BindingFlags.Public | BindingFlags.NonPublic))
            {
                checkValidType(field);

                if (field.FieldType == typeof(UniformMatrix3)
                    || field.FieldType == typeof(UniformMatrix4)
                    || field.FieldType == typeof(UniformVector3)
                    || field.FieldType == typeof(UniformVector4))
                {
                    checkAlignment(field, offset, 16);
                }

                if (field.FieldType == typeof(UniformVector2))
                    checkAlignment(field, offset, 8);

                offset += Marshal.SizeOf(field.FieldType);
            }

            Type? finalPadding = suggestPadding(offset, 16);
            if (finalPadding != null)
                throw new ArgumentException($"{typeof(TData).ReadableName()} alignment requires a {finalPadding} to be added at the end.");

            validUboTypes.Add(typeof(TData));
            return CreateUniformBuffer<TData>();

            static void checkValidType(FieldInfo field)
            {
                if (field.FieldType == typeof(UniformBool)
                    || field.FieldType == typeof(UniformFloat)
                    || field.FieldType == typeof(UniformInt)
                    || field.FieldType == typeof(UniformMatrix3)
                    || field.FieldType == typeof(UniformMatrix4)
                    || field.FieldType == typeof(UniformPadding4)
                    || field.FieldType == typeof(UniformPadding8)
                    || field.FieldType == typeof(UniformPadding12)
                    || field.FieldType == typeof(UniformVector2)
                    || field.FieldType == typeof(UniformVector4)
                    || field.FieldType == typeof(UniformVector4))
                {
                    return;
                }

                throw new ArgumentException($"{typeof(TData).ReadableName()} has an unsupported type of {field.FieldType} for field \"{field.Name}\".");
            }

            static void checkAlignment(FieldInfo field, int offset, int expectedAlignment)
            {
                Type? suggestedPadding = suggestPadding(offset, expectedAlignment);
                if (suggestedPadding != null)
                    throw new ArgumentException($"{typeof(TData).ReadableName()} alignment requires a {suggestedPadding} to be inserted before \"{field.Name}\".");
            }

            static Type? suggestPadding(int offset, int expectedAlignment)
            {
                int currentAlignment = offset % expectedAlignment;
                int paddingRequired = expectedAlignment - currentAlignment;

                if (currentAlignment == 0)
                    return null;

                return paddingRequired switch
                {
                    4 => typeof(UniformPadding4),
                    8 => typeof(UniformPadding8),
                    12 => typeof(UniformPadding12),
                    _ => null
                };
            }
        }

        #endregion

        #region TextureVisualiser support

        /// <summary>
        /// An event which is invoked every time a <see cref="Texture"/> is created.
        /// </summary>
        internal event Action<Texture>? TextureCreated;

        event Action<Texture>? IRenderer.TextureCreated
        {
            add => TextureCreated += value;
            remove => TextureCreated -= value;
        }

        Texture[] IRenderer.GetAllTextures() => allTextures.ToArray();

        #endregion
    }
}<|MERGE_RESOLUTION|>--- conflicted
+++ resolved
@@ -22,12 +22,6 @@
 using osu.Framework.Timing;
 using osuTK;
 using osuTK.Graphics;
-<<<<<<< HEAD
-=======
-using SixLabors.ImageSharp;
-using SixLabors.ImageSharp.PixelFormats;
-using RectangleF = osu.Framework.Graphics.Primitives.RectangleF;
->>>>>>> 85091bea
 
 namespace osu.Framework.Graphics.Rendering
 {
@@ -803,11 +797,7 @@
         /// Flushes the currently active vertex batch.
         /// </summary>
         /// <param name="source">The source performing the flush, for profiling purposes.</param>
-<<<<<<< HEAD
-        internal void FlushCurrentBatch(FlushBatchSource? source)
-=======
         protected internal void FlushCurrentBatch(FlushBatchSource? source)
->>>>>>> 85091bea
         {
             if (currentActiveBatch?.Draw() > 0 && source != null)
                 flush_source_statistics[(int)source].Value++;
