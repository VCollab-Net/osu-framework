// Copyright (c) ppy Pty Ltd <contact@ppy.sh>. Licensed under the MIT Licence.
// See the LICENCE file in the repository root for full licence text.

using System;
using System.Collections.Generic;
using osu.Framework.Graphics.Rendering;
using osu.Framework.Graphics.Rendering.Vertices;
using osu.Framework.Graphics.Veldrid.Buffers;
using osu.Framework.Platform;
using osu.Framework.Statistics;

namespace osu.Framework.Graphics.Veldrid.Batches
{
    internal abstract class VeldridVertexBatch<T> : IVertexBatch<T>
        where T : unmanaged, IEquatable<T>, IVertex
    {
        /// <summary>
        /// Most documentation recommends that three buffers are used to avoid contention.
        ///
        /// We already have a triple buffer (see <see cref="GameHost.DrawRoots"/>) at a higher level which guarantees one extra previous buffer,
        /// so setting this to two here is ample to guarantee we don't hit any weird edge cases (gives a theoretical buffer count of 4, in the worst scenario).
        ///
        /// Note that due to the higher level triple buffer, the actual number of buffers we are storing is three times as high as this constant.
        /// Maintaining this many buffers is a cause of concern from an memory alloc / GPU upload perspective.
        /// </summary>
        private const int vertex_buffer_count = 2;

        /// <summary>
        /// Multiple VBOs in a swap chain to try our best to avoid GPU contention.
        /// </summary>
        private readonly List<VeldridVertexBuffer<T>>[] vertexBuffers = new List<VeldridVertexBuffer<T>>[FrameworkEnvironment.VertexBufferCount ?? vertex_buffer_count];

        private List<VeldridVertexBuffer<T>> currentVertexBuffers => vertexBuffers[renderer.ResetId % (ulong)vertexBuffers.Length];

        private VeldridVertexBuffer<T> currentVertexBuffer => currentVertexBuffers[currentBufferIndex];

        /// <summary>
        /// The number of vertices in each VertexBuffer.
        /// </summary>
        public int Size { get; }

        private int changeBeginIndex = -1;
        private int changeEndIndex = -1;

        private int currentBufferIndex;
        private int currentVertexIndex;
        private int currentDrawIndex;

        private readonly VeldridRenderer renderer;

<<<<<<< HEAD
        private VeldridVertexBuffer<T>? currentVertexBuffer => CurrentVertexBuffers.Count == 0 ? null : CurrentVertexBuffers[currentBufferIndex];

=======
>>>>>>> a6cccfb8
        protected VeldridVertexBatch(VeldridRenderer renderer, int bufferSize)
        {
            Size = bufferSize;
            this.renderer = renderer;

            AddAction = Add;

            for (int i = 0; i < vertexBuffers.Length; i++)
                vertexBuffers[i] = new List<VeldridVertexBuffer<T>>();
        }

        #region Disposal

        public void Dispose()
        {
            Dispose(true);
            GC.SuppressFinalize(this);
        }

        protected void Dispose(bool disposing)
        {
            if (disposing)
            {
                for (int i = 0; i < vertexBuffers.Length; i++)
                {
                    foreach (VeldridVertexBuffer<T> vbo in vertexBuffers[i])
                        vbo.Dispose();
                }
            }
        }

        #endregion

        void IVertexBatch.ResetCounters()
        {
            changeBeginIndex = -1;
            currentBufferIndex = 0;
            currentVertexIndex = 0;
            currentDrawIndex = 0;
        }

        protected abstract VeldridVertexBuffer<T> CreateVertexBuffer(VeldridRenderer renderer);

        /// <summary>
        /// Adds a vertex to this <see cref="VeldridVertexBatch{T}"/>.
        /// </summary>
        /// <param name="v">The vertex to add.</param>
        public void Add(T v)
        {
            renderer.SetActiveBatch(this);

<<<<<<< HEAD
            if (currentVertexBuffer != null && currentVertexIndex >= currentVertexBuffer.Size)
=======
            if (currentBufferIndex < currentVertexBuffers.Count && currentVertexIndex >= currentVertexBuffer.Size)
>>>>>>> a6cccfb8
            {
                Draw();
                FrameStatistics.Increment(StatisticsCounterType.VBufOverflow);

                currentBufferIndex++;
                currentVertexIndex = 0;
                currentDrawIndex = 0;
            }

<<<<<<< HEAD
            if (currentBufferIndex >= CurrentVertexBuffers.Count)
                CurrentVertexBuffers.Add(CreateVertexBuffer(renderer));
=======
            // currentIndex will change after Draw() above, so this cannot be in an else-condition
            while (currentBufferIndex >= currentVertexBuffers.Count)
                currentVertexBuffers.Add(CreateVertexBuffer(renderer));
>>>>>>> a6cccfb8

            if (currentVertexBuffer!.SetVertex(currentVertexIndex, v))
            {
                if (changeBeginIndex == -1)
                    changeBeginIndex = currentVertexIndex;

                changeEndIndex = currentVertexIndex + 1;
            }

            ++currentVertexIndex;
        }

        /// <summary>
        /// Adds a vertex to this <see cref="VeldridVertexBatch{T}"/>.
        /// This is a cached delegate of <see cref="Add"/> that should be used in memory-critical locations such as <see cref="DrawNode"/>s.
        /// </summary>
        public Action<T> AddAction { get; private set; }

        public int Draw()
        {
            if (currentVertexIndex == currentDrawIndex)
                return 0;

            VeldridVertexBuffer<T> vertexBuffer = currentVertexBuffer!;
            if (changeBeginIndex >= 0)
                vertexBuffer.UpdateRange(changeBeginIndex, changeEndIndex);

            vertexBuffer.DrawRange(currentDrawIndex, currentVertexIndex);

            int count = currentVertexIndex - currentDrawIndex;

            // When using multiple buffers we advance to the next one with every draw to prevent contention on the same buffer with future vertex updates.
            currentDrawIndex = currentVertexIndex;
            changeBeginIndex = -1;

            FrameStatistics.Increment(StatisticsCounterType.DrawCalls);
            FrameStatistics.Add(StatisticsCounterType.VerticesDraw, count);

            return count;
        }
    }
}<|MERGE_RESOLUTION|>--- conflicted
+++ resolved
@@ -32,7 +32,7 @@
 
         private List<VeldridVertexBuffer<T>> currentVertexBuffers => vertexBuffers[renderer.ResetId % (ulong)vertexBuffers.Length];
 
-        private VeldridVertexBuffer<T> currentVertexBuffer => currentVertexBuffers[currentBufferIndex];
+        private VeldridVertexBuffer<T>? currentVertexBuffer => currentVertexBuffers.Count == 0 ? null : currentVertexBuffers[currentBufferIndex];
 
         /// <summary>
         /// The number of vertices in each VertexBuffer.
@@ -48,11 +48,6 @@
 
         private readonly VeldridRenderer renderer;
 
-<<<<<<< HEAD
-        private VeldridVertexBuffer<T>? currentVertexBuffer => CurrentVertexBuffers.Count == 0 ? null : CurrentVertexBuffers[currentBufferIndex];
-
-=======
->>>>>>> a6cccfb8
         protected VeldridVertexBatch(VeldridRenderer renderer, int bufferSize)
         {
             Size = bufferSize;
@@ -104,11 +99,7 @@
         {
             renderer.SetActiveBatch(this);
 
-<<<<<<< HEAD
             if (currentVertexBuffer != null && currentVertexIndex >= currentVertexBuffer.Size)
-=======
-            if (currentBufferIndex < currentVertexBuffers.Count && currentVertexIndex >= currentVertexBuffer.Size)
->>>>>>> a6cccfb8
             {
                 Draw();
                 FrameStatistics.Increment(StatisticsCounterType.VBufOverflow);
@@ -118,14 +109,9 @@
                 currentDrawIndex = 0;
             }
 
-<<<<<<< HEAD
-            if (currentBufferIndex >= CurrentVertexBuffers.Count)
-                CurrentVertexBuffers.Add(CreateVertexBuffer(renderer));
-=======
             // currentIndex will change after Draw() above, so this cannot be in an else-condition
-            while (currentBufferIndex >= currentVertexBuffers.Count)
+            if (currentBufferIndex >= currentVertexBuffers.Count)
                 currentVertexBuffers.Add(CreateVertexBuffer(renderer));
->>>>>>> a6cccfb8
 
             if (currentVertexBuffer!.SetVertex(currentVertexIndex, v))
             {
