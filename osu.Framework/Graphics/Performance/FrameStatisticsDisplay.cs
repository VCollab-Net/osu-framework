--- conflicted
+++ resolved
@@ -1,4 +1,3 @@
-<<<<<<< HEAD
 ﻿// Copyright (c) 2007-2018 ppy Pty Ltd <contact@ppy.sh>.
 // Licensed under the MIT Licence - https://raw.githubusercontent.com/ppy/osu-framework/master/LICENCE
 
@@ -578,585 +577,4 @@
             }
         }
     }
-}
-=======
-﻿// Copyright (c) 2007-2018 ppy Pty Ltd <contact@ppy.sh>.
-// Licensed under the MIT Licence - https://raw.githubusercontent.com/ppy/osu-framework/master/LICENCE
-
-using OpenTK;
-using OpenTK.Graphics;
-using OpenTK.Input;
-using osu.Framework.Allocation;
-using osu.Framework.Graphics.Containers;
-using osu.Framework.Graphics.OpenGL.Textures;
-using osu.Framework.Graphics.Primitives;
-using osu.Framework.Graphics.Shapes;
-using osu.Framework.Graphics.Sprites;
-using osu.Framework.Graphics.Textures;
-using osu.Framework.Input;
-using osu.Framework.MathUtils;
-using osu.Framework.Statistics;
-using osu.Framework.Threading;
-using System;
-using System.Collections.Generic;
-using System.Diagnostics;
-using System.Linq;
-
-namespace osu.Framework.Graphics.Performance
-{
-    internal class FrameStatisticsDisplay : Container, IStateful<FrameStatisticsMode>
-    {
-        protected const int WIDTH = 800;
-        protected const int HEIGHT = 100;
-
-        private const int amount_count_steps = 5;
-
-        private const int amount_ms_steps = 5;
-        private const float visible_ms_range = 20;
-        private const float scale = HEIGHT / visible_ms_range;
-
-        private const float alpha_when_active = 0.75f;
-
-        private readonly TimeBar[] timeBars;
-        private readonly BufferStack<byte> textureBufferStack;
-
-        private static readonly Color4[] garbage_collect_colors = { Color4.Green, Color4.Yellow, Color4.Red };
-        private readonly PerformanceMonitor monitor;
-
-        private int currentX;
-
-        private int timeBarIndex => currentX / WIDTH;
-        private int timeBarX => currentX % WIDTH;
-
-        private bool processFrames = true;
-
-        private readonly Container overlayContainer;
-        private readonly Drawable labelText;
-        private readonly Sprite counterBarBackground;
-
-        private readonly Container mainContainer;
-        private readonly Container timeBarsContainer;
-
-        private readonly Drawable[] legendMapping = new Drawable[FrameStatistics.NUM_PERFORMANCE_COLLECTION_TYPES];
-        private readonly Dictionary<StatisticsCounterType, CounterBar> counterBars = new Dictionary<StatisticsCounterType, CounterBar>();
-
-        private readonly FpsDisplay fpsDisplay;
-
-        private FrameStatisticsMode state;
-
-        public event Action<FrameStatisticsMode> StateChanged;
-
-        public FrameStatisticsMode State
-        {
-            get { return state; }
-
-            set
-            {
-                if (state == value) return;
-
-                state = value;
-
-                switch (state)
-                {
-                    case FrameStatisticsMode.Minimal:
-                        mainContainer.AutoSizeAxes = Axes.Both;
-
-                        timeBarsContainer.Hide();
-
-                        labelText.Origin = Anchor.CentreRight;
-                        labelText.Rotation = 0;
-                        break;
-                    case FrameStatisticsMode.Full:
-                        mainContainer.AutoSizeAxes = Axes.None;
-                        mainContainer.Size = new Vector2(WIDTH, HEIGHT);
-
-                        timeBarsContainer.Show();
-
-                        labelText.Origin = Anchor.BottomCentre;
-                        labelText.Rotation = -90;
-                        break;
-                }
-
-                Active = true;
-
-                StateChanged?.Invoke(State);
-            }
-        }
-
-        public FrameStatisticsDisplay(GameThread thread, TextureAtlas atlas)
-        {
-            Name = thread.Name;
-            monitor = thread.Monitor;
-
-            Origin = Anchor.TopRight;
-            AutoSizeAxes = Axes.Both;
-            Alpha = alpha_when_active;
-
-            bool hasCounters = monitor.ActiveCounters.Any(b => b);
-            Child = new Container
-            {
-                AutoSizeAxes = Axes.Both,
-                Children = new[]
-                {
-                    new Container
-                    {
-                        Origin = Anchor.TopRight,
-                        AutoSizeAxes = Axes.X,
-                        RelativeSizeAxes = Axes.Y,
-                        Children = new[]
-                        {
-                            labelText = new SpriteText
-                            {
-                                Text = Name,
-                                Origin = Anchor.BottomCentre,
-                                Anchor = Anchor.CentreLeft,
-                                Rotation = -90,
-                            },
-                            !hasCounters
-                                ? new Container { Width = 2 }
-                                : new Container
-                                {
-                                    Masking = true,
-                                    CornerRadius = 5,
-                                    AutoSizeAxes = Axes.X,
-                                    RelativeSizeAxes = Axes.Y,
-                                    Margin = new MarginPadding { Right = 2, Left = 2 },
-                                    Children = new Drawable[]
-                                    {
-                                        counterBarBackground = new Sprite
-                                        {
-                                            Texture = atlas.Add(1, HEIGHT),
-                                            RelativeSizeAxes = Axes.Both,
-                                            Size = new Vector2(1, 1),
-                                        },
-                                        new FillFlowContainer
-                                        {
-                                            Direction = FillDirection.Horizontal,
-                                            AutoSizeAxes = Axes.X,
-                                            RelativeSizeAxes = Axes.Y,
-                                            ChildrenEnumerable =
-                                                from StatisticsCounterType t in Enum.GetValues(typeof(StatisticsCounterType))
-                                                where monitor.ActiveCounters[(int)t]
-                                                select counterBars[t] = new CounterBar
-                                                {
-                                                    Colour = getColour(t),
-                                                    Label = t.ToString(),
-                                                },
-                                        },
-                                    }
-                                }
-                        }
-                    },
-                    mainContainer = new Container
-                    {
-                        Size = new Vector2(WIDTH, HEIGHT),
-                        Children = new[]
-                        {
-                            timeBarsContainer = new Container
-                            {
-                                Masking = true,
-                                CornerRadius = 5,
-                                RelativeSizeAxes = Axes.Both,
-                                Children = timeBars = new[]
-                                {
-                                    new TimeBar(atlas),
-                                    new TimeBar(atlas),
-                                },
-                            },
-                            fpsDisplay = new FpsDisplay(monitor.Clock)
-                            {
-                                Anchor = Anchor.BottomRight,
-                                Origin = Anchor.BottomRight,
-                            },
-                            overlayContainer = new Container
-                            {
-                                RelativeSizeAxes = Axes.Both,
-                                Alpha = 0,
-                                Children = new[]
-                                {
-                                    new FillFlowContainer
-                                    {
-                                        Anchor = Anchor.TopRight,
-                                        Origin = Anchor.TopRight,
-                                        AutoSizeAxes = Axes.Both,
-                                        Spacing = new Vector2(5, 1),
-                                        Padding = new MarginPadding { Right = 5 },
-                                        ChildrenEnumerable =
-                                            from PerformanceCollectionType t in Enum.GetValues(typeof(PerformanceCollectionType))
-                                            select legendMapping[(int)t] = new SpriteText
-                                            {
-                                                Colour = getColour(t),
-                                                Text = t.ToString(),
-                                                Alpha = 0
-                                            },
-                                    },
-                                    new SpriteText
-                                    {
-                                        Padding = new MarginPadding { Left = 4 },
-                                        Text = $@"{visible_ms_range}ms"
-                                    },
-                                    new SpriteText
-                                    {
-                                        Padding = new MarginPadding { Left = 4 },
-                                        Text = @"0ms",
-                                        Anchor = Anchor.BottomLeft,
-                                        Origin = Anchor.BottomLeft
-                                    }
-                                }
-                            }
-                        }
-                    }
-                }
-            };
-
-            textureBufferStack = new BufferStack<byte>(timeBars.Length * WIDTH);
-        }
-
-        [BackgroundDependencyLoader]
-        private void load()
-        {
-            //initialise background
-            byte[] column = new byte[HEIGHT * 4];
-            byte[] fullBackground = new byte[WIDTH * HEIGHT * 4];
-
-            addArea(null, null, HEIGHT, column, amount_ms_steps);
-
-            for (int i = 0; i < HEIGHT; i++)
-                for (int k = 0; k < WIDTH; k++)
-                    Buffer.BlockCopy(column, i * 4, fullBackground, i * WIDTH * 4 + k * 4, 4);
-
-            addArea(null, null, HEIGHT, column, amount_count_steps);
-
-            counterBarBackground?.Texture.SetData(new TextureUpload(column));
-            Schedule(() =>
-            {
-                foreach (var t in timeBars)
-                    t.Sprite.Texture.SetData(new TextureUpload(fullBackground));
-            });
-        }
-
-        private void addEvent(int type)
-        {
-            Box b = new Box
-            {
-                Origin = Anchor.TopCentre,
-                Position = new Vector2(timeBarX, type * 3),
-                Colour = garbage_collect_colors[type],
-                Size = new Vector2(3, 3)
-            };
-
-            timeBars[timeBarIndex].Add(b);
-        }
-
-        private bool active = true;
-
-        public bool Active
-        {
-            get { return active; }
-
-            set
-            {
-                if (active == value) return;
-
-                active = value || state != FrameStatisticsMode.Full;
-
-                overlayContainer.FadeTo(active ? 0 : 1, 100);
-                this.FadeTo(active ? alpha_when_active : 1, 100);
-                fpsDisplay.Counting = active;
-                processFrames = active;
-                foreach (CounterBar bar in counterBars.Values)
-                    bar.Active = active;
-            }
-        }
-
-        protected override bool OnKeyDown(InputState state, KeyDownEventArgs args)
-        {
-            if (args.Key == Key.ControlLeft)
-                Active = false;
-            return base.OnKeyDown(state, args);
-        }
-
-        protected override bool OnKeyUp(InputState state, KeyUpEventArgs args)
-        {
-            if (args.Key == Key.ControlLeft)
-                Active = true;
-            return base.OnKeyUp(state, args);
-        }
-
-        private void applyFrameGC(FrameStatistics frame)
-        {
-            foreach (int gcLevel in frame.GarbageCollections)
-                addEvent(gcLevel);
-        }
-
-        private void applyFrameTime(FrameStatistics frame)
-        {
-            TimeBar timeBar = timeBars[timeBarIndex];
-            TextureUpload upload = new TextureUpload(HEIGHT * 4, textureBufferStack)
-            {
-                Bounds = new RectangleI(timeBarX, 0, 1, HEIGHT)
-            };
-
-            int currentHeight = HEIGHT;
-
-            for (int i = 0; i < FrameStatistics.NUM_PERFORMANCE_COLLECTION_TYPES; i++)
-                currentHeight = addArea(frame, (PerformanceCollectionType)i, currentHeight, upload.Data, amount_ms_steps);
-            addArea(frame, null, currentHeight, upload.Data, amount_ms_steps);
-
-            timeBar.Sprite.Texture.SetData(upload);
-
-            timeBars[timeBarIndex].MoveToX(WIDTH - timeBarX);
-            timeBars[(timeBarIndex + 1) % timeBars.Length].MoveToX(-timeBarX);
-            currentX = (currentX + 1) % (timeBars.Length * WIDTH);
-
-            foreach (Drawable e in timeBars[(timeBarIndex + 1) % timeBars.Length].Children)
-                if (e is Box && e.DrawPosition.X <= timeBarX)
-                    e.Expire();
-        }
-
-        private void applyFrameCounts(FrameStatistics frame)
-        {
-            foreach (var pair in frame.Counts)
-                counterBars[pair.Key].Value = pair.Value;
-        }
-
-        private void applyFrame(FrameStatistics frame)
-        {
-            if (state == FrameStatisticsMode.Full)
-            {
-                applyFrameGC(frame);
-                applyFrameTime(frame);
-            }
-
-            applyFrameCounts(frame);
-        }
-
-        protected override void Update()
-        {
-            base.Update();
-
-            while (monitor.PendingFrames.TryDequeue(out FrameStatistics frame))
-            {
-                if (processFrames)
-                    applyFrame(frame);
-
-                monitor.FramesHeap.FreeObject(frame);
-            }
-        }
-
-        private Color4 getColour(PerformanceCollectionType type)
-        {
-            switch (type)
-            {
-                default:
-                    return Color4.YellowGreen;
-                case PerformanceCollectionType.SwapBuffer:
-                    return Color4.Red;
-#if DEBUG
-                case PerformanceCollectionType.Debug:
-                    return Color4.Yellow;
-#endif
-                case PerformanceCollectionType.Sleep:
-                    return Color4.DarkBlue;
-                case PerformanceCollectionType.Scheduler:
-                    return Color4.HotPink;
-                case PerformanceCollectionType.WndProc:
-                    return Color4.GhostWhite;
-                case PerformanceCollectionType.GLReset:
-                    return Color4.Cyan;
-            }
-        }
-
-        private Color4 getColour(StatisticsCounterType type)
-        {
-            switch (type)
-            {
-                default:
-                    return Color4.Yellow;
-
-                case StatisticsCounterType.VBufBinds:
-                    return Color4.SkyBlue;
-
-                case StatisticsCounterType.Invalidations:
-                case StatisticsCounterType.TextureBinds:
-                case StatisticsCounterType.TasksRun:
-                case StatisticsCounterType.MouseEvents:
-                    return Color4.BlueViolet;
-
-                case StatisticsCounterType.DrawCalls:
-                case StatisticsCounterType.Refreshes:
-                case StatisticsCounterType.Tracks:
-                case StatisticsCounterType.KeyEvents:
-                    return Color4.YellowGreen;
-
-                case StatisticsCounterType.DrawNodeCtor:
-                case StatisticsCounterType.VerticesDraw:
-                case StatisticsCounterType.Samples:
-                    return Color4.HotPink;
-
-                case StatisticsCounterType.DrawNodeAppl:
-                case StatisticsCounterType.VerticesUpl:
-                case StatisticsCounterType.SChannels:
-                    return Color4.Red;
-
-                case StatisticsCounterType.ScheduleInvk:
-                case StatisticsCounterType.Pixels:
-                case StatisticsCounterType.Components:
-                    return Color4.Cyan;
-            }
-        }
-
-        private int addArea(FrameStatistics frame, PerformanceCollectionType? frameTimeType, int currentHeight, byte[] textureData, int amountSteps)
-        {
-            Trace.Assert(textureData.Length >= HEIGHT * 4, $"textureData is too small ({textureData.Length}) to hold area data.");
-
-            int drawHeight;
-
-            if (!frameTimeType.HasValue)
-                drawHeight = currentHeight;
-            else if (frame.CollectedTimes.TryGetValue(frameTimeType.Value, out double elapsedMilliseconds))
-            {
-                legendMapping[(int)frameTimeType].Alpha = 1;
-                drawHeight = (int)(elapsedMilliseconds * scale);
-            }
-            else
-                return currentHeight;
-
-            Color4 col = frameTimeType.HasValue ? getColour(frameTimeType.Value) : new Color4(0.1f, 0.1f, 0.1f, 1);
-
-            for (int i = currentHeight - 1; i >= 0; --i)
-            {
-                if (drawHeight-- == 0) break;
-
-                bool acceptableRange = (float)currentHeight / HEIGHT > 1 - monitor.FrameAimTime / visible_ms_range;
-
-                float brightnessAdjust = 1;
-                if (!frameTimeType.HasValue)
-                {
-                    int step = amountSteps / HEIGHT;
-                    brightnessAdjust *= 1 - i * step / 8f;
-                }
-                else if (acceptableRange)
-                    brightnessAdjust *= 0.8f;
-
-                int index = i * 4;
-                textureData[index] = (byte)(255 * col.R * brightnessAdjust);
-                textureData[index + 1] = (byte)(255 * col.G * brightnessAdjust);
-                textureData[index + 2] = (byte)(255 * col.B * brightnessAdjust);
-                textureData[index + 3] = (byte)(255 * col.A);
-
-                currentHeight--;
-            }
-
-            return currentHeight;
-        }
-
-        private class TimeBar : Container
-        {
-            public readonly Sprite Sprite;
-
-            public TimeBar(TextureAtlas atlas)
-            {
-                Size = new Vector2(WIDTH, HEIGHT);
-                Child = Sprite = new Sprite();
-
-                Sprite.Texture = atlas.Add(WIDTH, HEIGHT);
-            }
-
-            public override bool HandleKeyboardInput => false;
-            public override bool HandleMouseInput => false;
-        }
-
-        private class CounterBar : Container
-        {
-            private readonly Box box;
-            private readonly SpriteText text;
-
-            public string Label;
-
-            private bool active;
-
-            public bool Active
-            {
-                get { return active; }
-                set
-                {
-                    if (active == value)
-                        return;
-
-                    active = value;
-
-                    if (active)
-                    {
-                        this.ResizeTo(new Vector2(bar_width, 1), 100);
-                        text.FadeOut(100);
-                    }
-                    else
-                    {
-                        this.ResizeTo(new Vector2(bar_width + text.TextSize + 2, 1), 100);
-                        text.FadeIn(100);
-                        text.Text = $@"{Label}: {NumberFormatter.PrintWithSiSuffix(this.value)}";
-                    }
-                }
-            }
-
-            private double height;
-            private double velocity;
-            private const double acceleration = 0.000001;
-            private const float bar_width = 6;
-
-            private long value;
-            public long Value
-            {
-                set
-                {
-                    this.value = value;
-                    height = Math.Log10(value + 1) / amount_count_steps;
-                }
-            }
-
-            public CounterBar()
-            {
-                Size = new Vector2(bar_width, 1);
-                RelativeSizeAxes = Axes.Y;
-
-                Children = new Drawable[]
-                {
-                    text = new SpriteText
-                    {
-                        Origin = Anchor.BottomLeft,
-                        Anchor = Anchor.BottomRight,
-                        Rotation = -90,
-                        Position = new Vector2(-bar_width - 1, 0),
-                        TextSize = 16,
-                    },
-                    box = new Box
-                    {
-                        RelativeSizeAxes = Axes.Y,
-                        Size = new Vector2(bar_width, 0),
-                        Anchor = Anchor.BottomRight,
-                        Origin = Anchor.BottomRight,
-                    }
-                };
-
-                Active = true;
-            }
-
-            protected override void Update()
-            {
-                base.Update();
-
-                double elapsedTime = Time.Elapsed;
-                double movement = velocity * Time.Elapsed + 0.5 * acceleration * elapsedTime * elapsedTime;
-                double newHeight = Math.Max(height, box.Height - movement);
-                box.Height = (float)newHeight;
-
-                if (newHeight <= height)
-                    velocity = 0;
-                else
-                    velocity += Time.Elapsed * acceleration;
-            }
-        }
-    }
-}
->>>>>>> b210a4bd
+}