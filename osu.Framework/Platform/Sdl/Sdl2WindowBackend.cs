// Copyright (c) ppy Pty Ltd <contact@ppy.sh>. Licensed under the MIT Licence.
// See the LICENCE file in the repository root for full licence text.

using System;
using System.Collections.Generic;
using System.Drawing;
using System.Linq;
using System.Runtime.InteropServices;
using osu.Framework.Caching;
using osu.Framework.Input.StateChanges;
using osu.Framework.Threading;
using osuTK;
using osuTK.Input;
using SDL2;
using Point = System.Drawing.Point;
using Rectangle = System.Drawing.Rectangle;

namespace osu.Framework.Platform.Sdl
{
    /// <summary>
    /// Implementation of <see cref="IWindowBackend"/> that uses libSDL2.
    /// </summary>
    public class Sdl2WindowBackend : WindowBackend
    {
        private const int default_width = 1366;
        private const int default_height = 768;

        private readonly Scheduler commandScheduler = new Scheduler();
        private readonly Scheduler eventScheduler = new Scheduler();

        private bool mouseInWindow;
        private Point previousPolledPoint = Point.Empty;

        #region Internal Properties

        internal IntPtr SdlWindowHandle { get; private set; } = IntPtr.Zero;

        #endregion

        #region IWindowBackend.Properties

        public override bool Exists { get; protected set; }

        private string title = "";

        public override string Title
        {
            get => SdlWindowHandle == IntPtr.Zero ? title : SDL.SDL_GetWindowTitle(SdlWindowHandle);
            set
            {
                title = value;
                if (SdlWindowHandle != IntPtr.Zero)
                    commandScheduler.Add(() => SDL.SDL_SetWindowTitle(SdlWindowHandle, $"{value} (SDL)"));
            }
        }

        private bool visible;

        public override bool Visible
        {
            get => SdlWindowHandle == IntPtr.Zero ? visible : windowFlags.HasFlag(SDL.SDL_WindowFlags.SDL_WINDOW_SHOWN);
            set
            {
                visible = value;
                commandScheduler.Add(() =>
                {
                    if (value)
                        SDL.SDL_ShowWindow(SdlWindowHandle);
                    else
                        SDL.SDL_HideWindow(SdlWindowHandle);
                });
            }
        }

        private Point position = Point.Empty;

        public override Point Position
        {
            get => SdlWindowHandle == IntPtr.Zero ? position : windowPosition;
            set
            {
                position = value;
                if (SdlWindowHandle != IntPtr.Zero)
                    commandScheduler.Add(() => SDL.SDL_SetWindowPosition(SdlWindowHandle, value.X, value.Y));
            }
        }

        private Size size = new Size(default_width, default_height);

        public override Size Size
        {
            get => SdlWindowHandle == IntPtr.Zero ? size : windowSize;
            set
            {
                size = value;
                if (SdlWindowHandle != IntPtr.Zero)
                    commandScheduler.Add(() => SDL.SDL_SetWindowSize(SdlWindowHandle, value.Width, value.Height));
            }
        }

<<<<<<< HEAD
=======
        private readonly Cached<float> cachedScale = new Cached<float>();

        public Size ClientSize
        {
            get
            {
                SDL.SDL_GL_GetDrawableSize(SdlWindowHandle, out var w, out var h);
                return new Size(w, h);
            }
        }

        private float scale => validateScale();

        private float validateScale(bool force = false)
        {
            if (!force && cachedScale.IsValid)
                return cachedScale.Value;

            if (SdlWindowHandle == IntPtr.Zero)
                return 1f;

            SDL.SDL_GL_GetDrawableSize(SdlWindowHandle, out int w, out _);

            cachedScale.Value = w / (float)Size.Width;
            return cachedScale.Value;
        }

>>>>>>> aa29904d
        private bool cursorVisible = true;

        public override bool CursorVisible
        {
            get => SdlWindowHandle == IntPtr.Zero ? cursorVisible : SDL.SDL_ShowCursor(SDL.SDL_QUERY) == SDL.SDL_ENABLE;
            set
            {
                cursorVisible = value;
                commandScheduler.Add(() => SDL.SDL_ShowCursor(value ? SDL.SDL_ENABLE : SDL.SDL_DISABLE));
            }
        }

        private bool cursorConfined;

        public override bool CursorConfined
        {
            get => SdlWindowHandle == IntPtr.Zero ? cursorConfined : SDL.SDL_GetWindowGrab(SdlWindowHandle) == SDL.SDL_bool.SDL_TRUE;
            set
            {
                cursorConfined = value;
                commandScheduler.Add(() => SDL.SDL_SetWindowGrab(SdlWindowHandle, value ? SDL.SDL_bool.SDL_TRUE : SDL.SDL_bool.SDL_FALSE));
            }
        }

        private WindowState initialWindowState = WindowState.Normal;
        private WindowState lastWindowState;

        public override WindowState WindowState
        {
            get => SdlWindowHandle == IntPtr.Zero ? initialWindowState : windowFlags.ToWindowState();
            set
            {
                initialWindowState = value;

                if (SdlWindowHandle == IntPtr.Zero)
                    return;

                commandScheduler.Add(() =>
                {
                    switch (value)
                    {
                        case WindowState.Normal:
                            SDL.SDL_SetWindowFullscreen(SdlWindowHandle, (uint)SDL.SDL_bool.SDL_FALSE);
                            break;

                        case WindowState.Fullscreen:
                            SDL.SDL_SetWindowFullscreen(SdlWindowHandle, (uint)SDL.SDL_WindowFlags.SDL_WINDOW_FULLSCREEN);
                            break;

                        case WindowState.FullscreenBorderless:
                            SDL.SDL_SetWindowFullscreen(SdlWindowHandle, (uint)SDL.SDL_WindowFlags.SDL_WINDOW_FULLSCREEN_DESKTOP);
                            break;

                        case WindowState.Maximised:
                            SDL.SDL_MaximizeWindow(SdlWindowHandle);
                            break;

                        case WindowState.Minimised:
                            SDL.SDL_MinimizeWindow(SdlWindowHandle);
                            break;
                    }
                });
            }
        }

        public override Size ClientSize
        {
            get
            {
                if (SdlWindowHandle == IntPtr.Zero)
                    return Size.Empty;

                SDL.SDL_GL_GetDrawableSize(SdlWindowHandle, out var w, out var h);
                return new Size(w, h);
            }
        }

        private readonly Cached<float> scale = new Cached<float>();

        public override float Scale => validateScale();

        private float validateScale(bool force = false)
        {
            if (SdlWindowHandle == IntPtr.Zero)
                return 1f;

            if (!force && scale.IsValid)
                return scale.Value;

            var w = ClientSize.Width;
            float value = 1f;

            switch (windowFlags.ToWindowState())
            {
                case WindowState.Normal:
                    value = w / (float)windowSize.Width;
                    break;

                case WindowState.Fullscreen:
                    value = w / (float)windowDisplayMode.w;
                    break;

                case WindowState.FullscreenBorderless:
                    SDL.SDL_GetDesktopDisplayMode(windowDisplayIndex, out var mode);
                    value = w / (float)mode.w;
                    break;

                case WindowState.Maximised:
                case WindowState.Minimised:
                    return 1f;
            }

            scale.Value = value;
            return value;
        }

        public override IEnumerable<Display> Displays => Enumerable.Range(0, SDL.SDL_GetNumVideoDisplays()).Select(displayFromSDL);

        private Display currentDisplay;
        private int lastDisplayIndex = -1;

        public override Display CurrentDisplay
        {
            get => currentDisplay ??= Displays.ElementAtOrDefault(SdlWindowHandle == IntPtr.Zero ? 0 : windowDisplayIndex);
            set
            {
                if (value.Index == windowDisplayIndex)
                    return;

                int x = value.Bounds.Left + value.Bounds.Width / 2 - size.Width / 2;
                int y = value.Bounds.Top + value.Bounds.Height / 2 - size.Height / 2;

                WindowState = WindowState.Normal;
                Position = new Point(x, y);
            }
        }

        private DisplayMode currentDisplayMode;

        public override DisplayMode CurrentDisplayMode
        {
            get => SdlWindowHandle == IntPtr.Zero ? currentDisplayMode : displayModeFromSDL(windowDisplayMode, windowDisplayIndex, 0);
            set
            {
                currentDisplayMode = value;

                commandScheduler.Add(() =>
                {
                    var closest = closestDisplayMode(value);
                    SDL.SDL_SetWindowDisplayMode(SdlWindowHandle, ref closest);
                    scale.Invalidate();
                });
            }
        }

        #endregion

        #region Convenience Wrappers

        private int windowDisplayIndex => SdlWindowHandle == IntPtr.Zero ? 0 : SDL.SDL_GetWindowDisplayIndex(SdlWindowHandle);

        private Rectangle windowDisplayBounds
        {
            get
            {
                SDL.SDL_GetDisplayBounds(windowDisplayIndex, out var rect);
                return new Rectangle(rect.x, rect.y, rect.w, rect.h);
            }
        }

        private SDL.SDL_WindowFlags windowFlags => SdlWindowHandle == IntPtr.Zero ? 0 : (SDL.SDL_WindowFlags)SDL.SDL_GetWindowFlags(SdlWindowHandle);

        private Point windowPosition
        {
            get
            {
                if (SdlWindowHandle == IntPtr.Zero)
                    return position;

                SDL.SDL_GetWindowPosition(SdlWindowHandle, out var x, out var y);
                return new Point(x, y);
            }
        }

        private Size windowSize
        {
            get
            {
                if (SdlWindowHandle == IntPtr.Zero)
                    return Size.Empty;

                SDL.SDL_GetWindowSize(SdlWindowHandle, out var w, out var h);
                return new Size(w, h);
            }
        }

        private SDL.SDL_DisplayMode windowDisplayMode
        {
            get
            {
                if (SdlWindowHandle == IntPtr.Zero)
                    return default;

                SDL.SDL_GetWindowDisplayMode(SdlWindowHandle, out var mode);
                return mode;
            }
            set
            {
                // TODO: change display modes
            }
        }

        private SDL.SDL_DisplayMode closestDisplayMode(DisplayMode mode)
        {
            var targetMode = new SDL.SDL_DisplayMode { w = mode.Size.Width, h = mode.Size.Height, refresh_rate = mode.RefreshRate };
            SDL.SDL_GetClosestDisplayMode(windowDisplayIndex, ref targetMode, out var closest);
            return closest;
        }

        private static Display displayFromSDL(int displayIndex)
        {
            var displayModes = Enumerable.Range(0, SDL.SDL_GetNumDisplayModes(displayIndex))
                                         .Select(modeIndex =>
                                         {
                                             SDL.SDL_GetDisplayMode(displayIndex, modeIndex, out var mode);
                                             return displayModeFromSDL(mode, displayIndex, modeIndex);
                                         })
                                         .ToArray();

            SDL.SDL_GetDisplayBounds(displayIndex, out var rect);
            return new Display(displayIndex, SDL.SDL_GetDisplayName(displayIndex), new Rectangle(rect.x, rect.y, rect.w, rect.h), displayModes);
        }

        private static DisplayMode displayModeFromSDL(SDL.SDL_DisplayMode mode, int displayIndex, int modeIndex)
        {
            SDL.SDL_PixelFormatEnumToMasks(mode.format, out var bpp, out _, out _, out _, out _);
            return new DisplayMode(SDL.SDL_GetPixelFormatName(mode.format), new Size(mode.w, mode.h), bpp, mode.refresh_rate, modeIndex, displayIndex);
        }

<<<<<<< HEAD
=======
        private void checkCurrentDisplay()
        {
            if (previousDisplayIndex == currentDisplayIndex)
                return;

            previousDisplayIndex = currentDisplayIndex;
            OnDisplayChanged(CurrentDisplay);
        }

        private int currentDisplayIndex => SdlWindowHandle == IntPtr.Zero ? 0 : SDL.SDL_GetWindowDisplayIndex(SdlWindowHandle);

        private SDL.SDL_WindowFlags windowFlags => SdlWindowHandle == IntPtr.Zero ? 0 : (SDL.SDL_WindowFlags)SDL.SDL_GetWindowFlags(SdlWindowHandle);

        #endregion

        #region IWindowBackend.Events

        public event Action Update;
        public event Action<Size> Resized;
        public event Action<WindowState> WindowStateChanged;
        public event Func<bool> CloseRequested;
        public event Action Closed;
        public event Action FocusLost;
        public event Action FocusGained;
        public event Action Shown;
        public event Action Hidden;
        public event Action MouseEntered;
        public event Action MouseLeft;
        public event Action<Point> Moved;
        public event Action<MouseScrollRelativeInput> MouseWheel;
        public event Action<MousePositionAbsoluteInput> MouseMove;
        public event Action<MouseButtonInput> MouseDown;
        public event Action<MouseButtonInput> MouseUp;
        public event Action<KeyboardKeyInput> KeyDown;
        public event Action<KeyboardKeyInput> KeyUp;
        public event Action<char> KeyTyped;
        public event Action<string> DragDrop;
        public event Action<Display> DisplayChanged;

>>>>>>> aa29904d
        #endregion

        public Sdl2WindowBackend()
        {
            SDL.SDL_Init(SDL.SDL_INIT_VIDEO);
        }

<<<<<<< HEAD
=======
        #region Event Invocation

        protected virtual void OnUpdate() => Update?.Invoke();
        protected virtual void OnResized(Size size) => Resized?.Invoke(size);
        protected virtual void OnWindowStateChanged(WindowState state) => WindowStateChanged?.Invoke(state);
        protected virtual bool OnCloseRequested() => CloseRequested?.Invoke() ?? false;
        protected virtual void OnClosed() => Closed?.Invoke();
        protected virtual void OnFocusLost() => FocusLost?.Invoke();
        protected virtual void OnFocusGained() => FocusGained?.Invoke();
        protected virtual void OnShown() => Shown?.Invoke();
        protected virtual void OnHidden() => Hidden?.Invoke();
        protected virtual void OnMouseEntered() => MouseEntered?.Invoke();
        protected virtual void OnMouseLeft() => MouseLeft?.Invoke();
        protected virtual void OnMoved(Point point) => Moved?.Invoke(point);
        protected virtual void OnMouseWheel(MouseScrollRelativeInput evt) => MouseWheel?.Invoke(evt);
        protected virtual void OnMouseMove(MousePositionAbsoluteInput args) => MouseMove?.Invoke(args);
        protected virtual void OnMouseDown(MouseButtonInput evt) => MouseDown?.Invoke(evt);
        protected virtual void OnMouseUp(MouseButtonInput evt) => MouseUp?.Invoke(evt);
        protected virtual void OnKeyDown(KeyboardKeyInput evt) => KeyDown?.Invoke(evt);
        protected virtual void OnKeyUp(KeyboardKeyInput evt) => KeyUp?.Invoke(evt);
        protected virtual void OnKeyTyped(char c) => KeyTyped?.Invoke(c);
        protected virtual void OnDragDrop(string file) => DragDrop?.Invoke(file);
        protected virtual void OnDisplayChanged(Display display) => DisplayChanged?.Invoke(display);

        #endregion

>>>>>>> aa29904d
        #region IWindowBackend.Methods

        public override void Create()
        {
            SDL.SDL_WindowFlags flags = SDL.SDL_WindowFlags.SDL_WINDOW_OPENGL |
                                        SDL.SDL_WindowFlags.SDL_WINDOW_RESIZABLE |
                                        SDL.SDL_WindowFlags.SDL_WINDOW_ALLOW_HIGHDPI |
                                        WindowState.ToFlags();

            SdlWindowHandle = SDL.SDL_CreateWindow(Title, Position.X, Position.Y, Size.Width, Size.Height, flags);
            scale.Invalidate();
            Exists = true;
        }

        public override void Run()
        {
            while (Exists)
            {
                commandScheduler.Update();

                processEvents();

                if (!mouseInWindow)
                    pollMouse();

                eventScheduler.Update();

                OnUpdate();
            }

            if (SdlWindowHandle != IntPtr.Zero)
                SDL.SDL_DestroyWindow(SdlWindowHandle);

            OnClosed();

            SDL.SDL_Quit();
        }

        public override void Close() => commandScheduler.Add(() => Exists = false);

        private void pollMouse()
        {
            SDL.SDL_GetGlobalMouseState(out var x, out var y);
            if (previousPolledPoint.X == x && previousPolledPoint.Y == y)
                return;

            previousPolledPoint = new Point(x, y);

<<<<<<< HEAD
            var pos = windowFlags.ToWindowState() == WindowState.Normal ? windowPosition : windowDisplayBounds.Location;
            var rx = x - pos.X;
            var ry = y - pos.Y;

            eventScheduler.Add(() => OnMouseMove(new MousePositionAbsoluteInput { Position = new Vector2(rx * Scale, ry * Scale) }));
=======
            var rx = x - Position.X;
            var ry = y - Position.Y;
            OnMouseMove(new MousePositionAbsoluteInput { Position = new Vector2(rx * scale, ry * scale) });
>>>>>>> aa29904d
        }

        #endregion

        #region SDL Event Handling

        private void processEvents()
        {
            while (SDL.SDL_PollEvent(out var evt) > 0)
            {
                switch (evt.type)
                {
                    case SDL.SDL_EventType.SDL_QUIT:
                    case SDL.SDL_EventType.SDL_APP_TERMINATING:
                        handleQuitEvent(evt.quit);
                        break;

                    case SDL.SDL_EventType.SDL_WINDOWEVENT:
                        handleWindowEvent(evt.window);
                        break;

                    case SDL.SDL_EventType.SDL_KEYDOWN:
                    case SDL.SDL_EventType.SDL_KEYUP:
                        handleKeyboardEvent(evt.key);
                        break;

                    case SDL.SDL_EventType.SDL_TEXTEDITING:
                        handleTextEditingEvent(evt.edit);
                        break;

                    case SDL.SDL_EventType.SDL_TEXTINPUT:
                        handleTextInputEvent(evt.text);
                        break;

                    case SDL.SDL_EventType.SDL_MOUSEMOTION:
                        handleMouseMotionEvent(evt.motion);
                        break;

                    case SDL.SDL_EventType.SDL_MOUSEBUTTONDOWN:
                    case SDL.SDL_EventType.SDL_MOUSEBUTTONUP:
                        handleMouseButtonEvent(evt.button);
                        break;

                    case SDL.SDL_EventType.SDL_MOUSEWHEEL:
                        handleMouseWheelEvent(evt.wheel);
                        break;

                    case SDL.SDL_EventType.SDL_JOYAXISMOTION:
                        handleJoyAxisEvent(evt.jaxis);
                        break;

                    case SDL.SDL_EventType.SDL_JOYBALLMOTION:
                        handleJoyBallEvent(evt.jball);
                        break;

                    case SDL.SDL_EventType.SDL_JOYHATMOTION:
                        handleJoyHatEvent(evt.jhat);
                        break;

                    case SDL.SDL_EventType.SDL_JOYBUTTONDOWN:
                    case SDL.SDL_EventType.SDL_JOYBUTTONUP:
                        handleJoyButtonEvent(evt.jbutton);
                        break;

                    case SDL.SDL_EventType.SDL_JOYDEVICEADDED:
                    case SDL.SDL_EventType.SDL_JOYDEVICEREMOVED:
                        handleJoyDeviceEvent(evt.jdevice);
                        break;

                    case SDL.SDL_EventType.SDL_CONTROLLERAXISMOTION:
                        handleControllerAxisEvent(evt.caxis);
                        break;

                    case SDL.SDL_EventType.SDL_CONTROLLERBUTTONDOWN:
                    case SDL.SDL_EventType.SDL_CONTROLLERBUTTONUP:
                        handleControllerButtonEvent(evt.cbutton);
                        break;

                    case SDL.SDL_EventType.SDL_CONTROLLERDEVICEADDED:
                    case SDL.SDL_EventType.SDL_CONTROLLERDEVICEREMOVED:
                    case SDL.SDL_EventType.SDL_CONTROLLERDEVICEREMAPPED:
                        handleControllerDeviceEvent(evt.cdevice);
                        break;

                    case SDL.SDL_EventType.SDL_FINGERDOWN:
                    case SDL.SDL_EventType.SDL_FINGERUP:
                    case SDL.SDL_EventType.SDL_FINGERMOTION:
                        handleTouchFingerEvent(evt.tfinger);
                        break;

                    case SDL.SDL_EventType.SDL_DROPFILE:
                    case SDL.SDL_EventType.SDL_DROPTEXT:
                    case SDL.SDL_EventType.SDL_DROPBEGIN:
                    case SDL.SDL_EventType.SDL_DROPCOMPLETE:
                        handleDropEvent(evt.drop);
                        break;
                }
            }
        }

        private void handleQuitEvent(SDL.SDL_QuitEvent evtQuit)
        {
            // TODO: handle OnCloseRequested()
            // we currently have a deadlock issue where GameHost blocks
            Exists = false;
        }

        private void handleDropEvent(SDL.SDL_DropEvent evtDrop)
        {
            switch (evtDrop.type)
            {
                case SDL.SDL_EventType.SDL_DROPFILE:
                    var str = SDL.UTF8_ToManaged(evtDrop.file, true);
                    if (str != null)
                        eventScheduler.Add(() => OnDragDrop(str));

                    break;
            }
        }

        private void handleTouchFingerEvent(SDL.SDL_TouchFingerEvent evtTfinger)
        {
        }

        private void handleControllerDeviceEvent(SDL.SDL_ControllerDeviceEvent evtCdevice)
        {
        }

        private void handleControllerButtonEvent(SDL.SDL_ControllerButtonEvent evtCbutton)
        {
        }

        private void handleControllerAxisEvent(SDL.SDL_ControllerAxisEvent evtCaxis)
        {
        }

        private void handleJoyDeviceEvent(SDL.SDL_JoyDeviceEvent evtJdevice)
        {
        }

        private void handleJoyButtonEvent(SDL.SDL_JoyButtonEvent evtJbutton)
        {
        }

        private void handleJoyHatEvent(SDL.SDL_JoyHatEvent evtJhat)
        {
        }

        private void handleJoyBallEvent(SDL.SDL_JoyBallEvent evtJball)
        {
        }

        private void handleJoyAxisEvent(SDL.SDL_JoyAxisEvent evtJaxis)
        {
        }

        private void handleMouseWheelEvent(SDL.SDL_MouseWheelEvent evtWheel) =>
            eventScheduler.Add(() => OnMouseWheel(new MouseScrollRelativeInput { Delta = new Vector2(evtWheel.x, evtWheel.y) }));

        private void handleMouseButtonEvent(SDL.SDL_MouseButtonEvent evtButton)
        {
            MouseButton button = mouseButtonFromEvent(evtButton.button);

            switch (evtButton.type)
            {
                case SDL.SDL_EventType.SDL_MOUSEBUTTONDOWN:
                    eventScheduler.Add(() => OnMouseDown(new MouseButtonInput(button, true)));
                    break;

                case SDL.SDL_EventType.SDL_MOUSEBUTTONUP:
                    eventScheduler.Add(() => OnMouseUp(new MouseButtonInput(button, false)));
                    break;
            }
        }

        private void handleMouseMotionEvent(SDL.SDL_MouseMotionEvent evtMotion) =>
<<<<<<< HEAD
            eventScheduler.Add(() => OnMouseMove(new MousePositionAbsoluteInput { Position = new Vector2(evtMotion.x * Scale, evtMotion.y * Scale) }));
=======
            OnMouseMove(new MousePositionAbsoluteInput { Position = new Vector2(evtMotion.x * scale, evtMotion.y * scale) });
>>>>>>> aa29904d

        private unsafe void handleTextInputEvent(SDL.SDL_TextInputEvent evtText)
        {
            var ptr = new IntPtr(evtText.text);
            if (ptr == IntPtr.Zero)
                return;

            string text = Marshal.PtrToStringAnsi(ptr) ?? "";

            foreach (char c in text)
                eventScheduler.Add(() => OnKeyTyped(c));
        }

        private void handleTextEditingEvent(SDL.SDL_TextEditingEvent evtEdit)
        {
        }

        private void handleKeyboardEvent(SDL.SDL_KeyboardEvent evtKey)
        {
            Key key = evtKey.keysym.ToKey();

            if (key == Key.Unknown || key == Key.CapsLock)
                return;

            switch (evtKey.type)
            {
                case SDL.SDL_EventType.SDL_KEYDOWN:
                    eventScheduler.Add(() => OnKeyDown(new KeyboardKeyInput(key, true)));
                    break;

                case SDL.SDL_EventType.SDL_KEYUP:
                    eventScheduler.Add(() => OnKeyUp(new KeyboardKeyInput(key, false)));
                    break;
            }
        }

        private void handleWindowEvent(SDL.SDL_WindowEvent evtWindow)
        {
            var currentState = windowFlags.ToWindowState();
            var displayIndex = windowDisplayIndex;

            if (lastWindowState != currentState)
            {
                lastWindowState = currentState;
                scale.Invalidate();
                eventScheduler.Add(() => OnWindowStateChanged(currentState));
            }

            if (lastDisplayIndex != displayIndex)
            {
                lastDisplayIndex = displayIndex;
                currentDisplay = null;
                scale.Invalidate();
                eventScheduler.Add(() => OnDisplayChanged(Displays.ElementAtOrDefault(displayIndex) ?? PrimaryDisplay));
            }

            switch (evtWindow.windowEvent)
            {
                case SDL.SDL_WindowEventID.SDL_WINDOWEVENT_SHOWN:
                    eventScheduler.Add(OnShown);
                    break;

                case SDL.SDL_WindowEventID.SDL_WINDOWEVENT_HIDDEN:
                    eventScheduler.Add(OnHidden);
                    break;

                case SDL.SDL_WindowEventID.SDL_WINDOWEVENT_MOVED:
                    var eventPos = new Point(evtWindow.data1, evtWindow.data2);

                    if (currentState == WindowState.Normal && !eventPos.Equals(position))
                    {
                        position = eventPos;
                        scale.Invalidate();
                        eventScheduler.Add(() => OnMoved(eventPos));
                    }

                    break;

                case SDL.SDL_WindowEventID.SDL_WINDOWEVENT_SIZE_CHANGED:
<<<<<<< HEAD
                    var eventSize = new Size(evtWindow.data1, evtWindow.data2);

                    if (currentState == WindowState.Normal && !eventSize.Equals(size))
                    {
                        size = eventSize;
                        scale.Invalidate();
                        eventScheduler.Add(() => OnResized(eventSize));
                    }

=======
                    checkCurrentDisplay();
                    validateScale(true);
                    OnResized(new Size(evtWindow.data1, evtWindow.data2));
>>>>>>> aa29904d
                    break;

                case SDL.SDL_WindowEventID.SDL_WINDOWEVENT_MINIMIZED:
                case SDL.SDL_WindowEventID.SDL_WINDOWEVENT_MAXIMIZED:
                case SDL.SDL_WindowEventID.SDL_WINDOWEVENT_RESTORED:
<<<<<<< HEAD
=======
                    OnWindowStateChanged(windowFlags.ToWindowState());
>>>>>>> aa29904d
                    break;

                case SDL.SDL_WindowEventID.SDL_WINDOWEVENT_ENTER:
                    mouseInWindow = true;
                    eventScheduler.Add(OnMouseEntered);
                    break;

                case SDL.SDL_WindowEventID.SDL_WINDOWEVENT_LEAVE:
                    mouseInWindow = false;
                    eventScheduler.Add(OnMouseLeft);
                    break;

                case SDL.SDL_WindowEventID.SDL_WINDOWEVENT_FOCUS_GAINED:
                    eventScheduler.Add(OnFocusGained);
                    break;

                case SDL.SDL_WindowEventID.SDL_WINDOWEVENT_FOCUS_LOST:
                    eventScheduler.Add(OnFocusLost);
                    break;

                case SDL.SDL_WindowEventID.SDL_WINDOWEVENT_CLOSE:
                    eventScheduler.Add(OnClosed);
                    break;
            }
        }

        private MouseButton mouseButtonFromEvent(byte button)
        {
            switch ((uint)button)
            {
                default:
                case SDL.SDL_BUTTON_LEFT:
                    return MouseButton.Left;

                case SDL.SDL_BUTTON_RIGHT:
                    return MouseButton.Right;

                case SDL.SDL_BUTTON_MIDDLE:
                    return MouseButton.Middle;

                case SDL.SDL_BUTTON_X1:
                    return MouseButton.Button1;

                case SDL.SDL_BUTTON_X2:
                    return MouseButton.Button2;
            }
        }

        #endregion
    }
}<|MERGE_RESOLUTION|>--- conflicted
+++ resolved
@@ -98,8 +98,6 @@
             }
         }
 
-<<<<<<< HEAD
-=======
         private readonly Cached<float> cachedScale = new Cached<float>();
 
         public Size ClientSize
@@ -127,7 +125,6 @@
             return cachedScale.Value;
         }
 
->>>>>>> aa29904d
         private bool cursorVisible = true;
 
         public override bool CursorVisible
@@ -367,84 +364,13 @@
             return new DisplayMode(SDL.SDL_GetPixelFormatName(mode.format), new Size(mode.w, mode.h), bpp, mode.refresh_rate, modeIndex, displayIndex);
         }
 
-<<<<<<< HEAD
-=======
-        private void checkCurrentDisplay()
-        {
-            if (previousDisplayIndex == currentDisplayIndex)
-                return;
-
-            previousDisplayIndex = currentDisplayIndex;
-            OnDisplayChanged(CurrentDisplay);
-        }
-
-        private int currentDisplayIndex => SdlWindowHandle == IntPtr.Zero ? 0 : SDL.SDL_GetWindowDisplayIndex(SdlWindowHandle);
-
-        private SDL.SDL_WindowFlags windowFlags => SdlWindowHandle == IntPtr.Zero ? 0 : (SDL.SDL_WindowFlags)SDL.SDL_GetWindowFlags(SdlWindowHandle);
-
         #endregion
 
-        #region IWindowBackend.Events
-
-        public event Action Update;
-        public event Action<Size> Resized;
-        public event Action<WindowState> WindowStateChanged;
-        public event Func<bool> CloseRequested;
-        public event Action Closed;
-        public event Action FocusLost;
-        public event Action FocusGained;
-        public event Action Shown;
-        public event Action Hidden;
-        public event Action MouseEntered;
-        public event Action MouseLeft;
-        public event Action<Point> Moved;
-        public event Action<MouseScrollRelativeInput> MouseWheel;
-        public event Action<MousePositionAbsoluteInput> MouseMove;
-        public event Action<MouseButtonInput> MouseDown;
-        public event Action<MouseButtonInput> MouseUp;
-        public event Action<KeyboardKeyInput> KeyDown;
-        public event Action<KeyboardKeyInput> KeyUp;
-        public event Action<char> KeyTyped;
-        public event Action<string> DragDrop;
-        public event Action<Display> DisplayChanged;
-
->>>>>>> aa29904d
-        #endregion
-
         public Sdl2WindowBackend()
         {
             SDL.SDL_Init(SDL.SDL_INIT_VIDEO);
         }
 
-<<<<<<< HEAD
-=======
-        #region Event Invocation
-
-        protected virtual void OnUpdate() => Update?.Invoke();
-        protected virtual void OnResized(Size size) => Resized?.Invoke(size);
-        protected virtual void OnWindowStateChanged(WindowState state) => WindowStateChanged?.Invoke(state);
-        protected virtual bool OnCloseRequested() => CloseRequested?.Invoke() ?? false;
-        protected virtual void OnClosed() => Closed?.Invoke();
-        protected virtual void OnFocusLost() => FocusLost?.Invoke();
-        protected virtual void OnFocusGained() => FocusGained?.Invoke();
-        protected virtual void OnShown() => Shown?.Invoke();
-        protected virtual void OnHidden() => Hidden?.Invoke();
-        protected virtual void OnMouseEntered() => MouseEntered?.Invoke();
-        protected virtual void OnMouseLeft() => MouseLeft?.Invoke();
-        protected virtual void OnMoved(Point point) => Moved?.Invoke(point);
-        protected virtual void OnMouseWheel(MouseScrollRelativeInput evt) => MouseWheel?.Invoke(evt);
-        protected virtual void OnMouseMove(MousePositionAbsoluteInput args) => MouseMove?.Invoke(args);
-        protected virtual void OnMouseDown(MouseButtonInput evt) => MouseDown?.Invoke(evt);
-        protected virtual void OnMouseUp(MouseButtonInput evt) => MouseUp?.Invoke(evt);
-        protected virtual void OnKeyDown(KeyboardKeyInput evt) => KeyDown?.Invoke(evt);
-        protected virtual void OnKeyUp(KeyboardKeyInput evt) => KeyUp?.Invoke(evt);
-        protected virtual void OnKeyTyped(char c) => KeyTyped?.Invoke(c);
-        protected virtual void OnDragDrop(string file) => DragDrop?.Invoke(file);
-        protected virtual void OnDisplayChanged(Display display) => DisplayChanged?.Invoke(display);
-
-        #endregion
-
->>>>>>> aa29904d
         #region IWindowBackend.Methods
 
         public override void Create()
@@ -493,17 +419,11 @@
 
             previousPolledPoint = new Point(x, y);
 
-<<<<<<< HEAD
             var pos = windowFlags.ToWindowState() == WindowState.Normal ? windowPosition : windowDisplayBounds.Location;
             var rx = x - pos.X;
             var ry = y - pos.Y;
 
             eventScheduler.Add(() => OnMouseMove(new MousePositionAbsoluteInput { Position = new Vector2(rx * Scale, ry * Scale) }));
-=======
-            var rx = x - Position.X;
-            var ry = y - Position.Y;
-            OnMouseMove(new MousePositionAbsoluteInput { Position = new Vector2(rx * scale, ry * scale) });
->>>>>>> aa29904d
         }
 
         #endregion
@@ -680,11 +600,7 @@
         }
 
         private void handleMouseMotionEvent(SDL.SDL_MouseMotionEvent evtMotion) =>
-<<<<<<< HEAD
             eventScheduler.Add(() => OnMouseMove(new MousePositionAbsoluteInput { Position = new Vector2(evtMotion.x * Scale, evtMotion.y * Scale) }));
-=======
-            OnMouseMove(new MousePositionAbsoluteInput { Position = new Vector2(evtMotion.x * scale, evtMotion.y * scale) });
->>>>>>> aa29904d
 
         private unsafe void handleTextInputEvent(SDL.SDL_TextInputEvent evtText)
         {
@@ -764,7 +680,6 @@
                     break;
 
                 case SDL.SDL_WindowEventID.SDL_WINDOWEVENT_SIZE_CHANGED:
-<<<<<<< HEAD
                     var eventSize = new Size(evtWindow.data1, evtWindow.data2);
 
                     if (currentState == WindowState.Normal && !eventSize.Equals(size))
@@ -774,20 +689,11 @@
                         eventScheduler.Add(() => OnResized(eventSize));
                     }
 
-=======
-                    checkCurrentDisplay();
-                    validateScale(true);
-                    OnResized(new Size(evtWindow.data1, evtWindow.data2));
->>>>>>> aa29904d
                     break;
 
                 case SDL.SDL_WindowEventID.SDL_WINDOWEVENT_MINIMIZED:
                 case SDL.SDL_WindowEventID.SDL_WINDOWEVENT_MAXIMIZED:
                 case SDL.SDL_WindowEventID.SDL_WINDOWEVENT_RESTORED:
-<<<<<<< HEAD
-=======
-                    OnWindowStateChanged(windowFlags.ToWindowState());
->>>>>>> aa29904d
                     break;
 
                 case SDL.SDL_WindowEventID.SDL_WINDOWEVENT_ENTER:
