--- conflicted
+++ resolved
@@ -561,21 +561,9 @@
                     if (Window != null)
                     {
                         if (Window is SDLWindow window)
-<<<<<<< HEAD
-                        {
-                            window.KeyDown += keyDown;
                             window.Update += windowUpdate;
-                        }
                         else
-                        {
-                            Window.KeyDown += legacyKeyDown;
                             Window.UpdateFrame += (o, e) => windowUpdate();
-                        }
-=======
-                            window.Update += handleInput;
-                        else
-                            Window.UpdateFrame += (o, e) => handleInput();
->>>>>>> 301eedea
 
                         Window.ExitRequested += OnExitRequested;
                         Window.Exited += OnExited;
@@ -681,49 +669,6 @@
 
             //publish bootstrapped scene graph to all threads.
             Root = root;
-        }
-
-<<<<<<< HEAD
-        private void legacyKeyDown(object sender, KeyboardKeyEventArgs e)
-        {
-            if (e.Control && e.Key == Key.F7)
-                cycleFrameSync();
-
-            if (e.Control && e.Key == Key.F6)
-                singleThreaded.Value = !singleThreaded.Value;
-        }
-
-        private void keyDown(KeyboardKeyInput e)
-        {
-            // TODO: check for control key
-            if (e.Entries.Any(x => x.Button == Key.F7 && x.IsPressed))
-                cycleFrameSync();
-        }
-
-        private void cycleFrameSync()
-        {
-            var nextMode = frameSyncMode.Value + 1;
-
-            if (nextMode > FrameSync.Unlimited)
-                nextMode = FrameSync.VSync;
-
-            frameSyncMode.Value = nextMode;
-=======
-        private const int thread_join_timeout = 30000;
-
-        private void stopAllThreads()
-        {
-            threads.ForEach(t => t.Exit());
-            threads.Where(t => t.Running).ForEach(t =>
-            {
-                if (!t.Thread.Join(thread_join_timeout))
-                    Logger.Log($"Thread {t.Name} failed to exit in allocated time ({thread_join_timeout}ms).", LoggingTarget.Runtime, LogLevel.Important);
-            });
-
-            // as the input thread isn't actually handled by a thread, the above join does not necessarily mean it has been completed to an exiting state.
-            while (!InputThread.Exited)
-                InputThread.RunUpdate();
->>>>>>> 301eedea
         }
 
         private InvokeOnDisposal inputPerformanceCollectionPeriod;
